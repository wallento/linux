/*
 * Copyright 2002-2005, Instant802 Networks, Inc.
 * Copyright 2005-2006, Devicescape Software, Inc.
 * Copyright 2006-2007	Jiri Benc <jbenc@suse.cz>
 * Copyright 2007	Johannes Berg <johannes@sipsolutions.net>
 *
 * This program is free software; you can redistribute it and/or modify
 * it under the terms of the GNU General Public License version 2 as
 * published by the Free Software Foundation.
 *
 *
 * Transmit and frame generation functions.
 */

#include <linux/kernel.h>
#include <linux/slab.h>
#include <linux/skbuff.h>
#include <linux/etherdevice.h>
#include <linux/bitmap.h>
#include <linux/rcupdate.h>
#include <linux/export.h>
#include <net/net_namespace.h>
#include <net/ieee80211_radiotap.h>
#include <net/cfg80211.h>
#include <net/mac80211.h>
#include <asm/unaligned.h>

#include "ieee80211_i.h"
#include "driver-ops.h"
#include "led.h"
#include "mesh.h"
#include "wep.h"
#include "wpa.h"
#include "wme.h"
#include "rate.h"

/* misc utils */

static __le16 ieee80211_duration(struct ieee80211_tx_data *tx,
				 struct sk_buff *skb, int group_addr,
				 int next_frag_len)
{
	int rate, mrate, erp, dur, i;
	struct ieee80211_rate *txrate;
	struct ieee80211_local *local = tx->local;
	struct ieee80211_supported_band *sband;
	struct ieee80211_hdr *hdr;
	struct ieee80211_tx_info *info = IEEE80211_SKB_CB(skb);

	/* assume HW handles this */
	if (info->control.rates[0].flags & IEEE80211_TX_RC_MCS)
		return 0;

	/* uh huh? */
	if (WARN_ON_ONCE(info->control.rates[0].idx < 0))
		return 0;

	sband = local->hw.wiphy->bands[tx->channel->band];
	txrate = &sband->bitrates[info->control.rates[0].idx];

	erp = txrate->flags & IEEE80211_RATE_ERP_G;

	/*
	 * data and mgmt (except PS Poll):
	 * - during CFP: 32768
	 * - during contention period:
	 *   if addr1 is group address: 0
	 *   if more fragments = 0 and addr1 is individual address: time to
	 *      transmit one ACK plus SIFS
	 *   if more fragments = 1 and addr1 is individual address: time to
	 *      transmit next fragment plus 2 x ACK plus 3 x SIFS
	 *
	 * IEEE 802.11, 9.6:
	 * - control response frame (CTS or ACK) shall be transmitted using the
	 *   same rate as the immediately previous frame in the frame exchange
	 *   sequence, if this rate belongs to the PHY mandatory rates, or else
	 *   at the highest possible rate belonging to the PHY rates in the
	 *   BSSBasicRateSet
	 */
	hdr = (struct ieee80211_hdr *)skb->data;
	if (ieee80211_is_ctl(hdr->frame_control)) {
		/* TODO: These control frames are not currently sent by
		 * mac80211, but should they be implemented, this function
		 * needs to be updated to support duration field calculation.
		 *
		 * RTS: time needed to transmit pending data/mgmt frame plus
		 *    one CTS frame plus one ACK frame plus 3 x SIFS
		 * CTS: duration of immediately previous RTS minus time
		 *    required to transmit CTS and its SIFS
		 * ACK: 0 if immediately previous directed data/mgmt had
		 *    more=0, with more=1 duration in ACK frame is duration
		 *    from previous frame minus time needed to transmit ACK
		 *    and its SIFS
		 * PS Poll: BIT(15) | BIT(14) | aid
		 */
		return 0;
	}

	/* data/mgmt */
	if (0 /* FIX: data/mgmt during CFP */)
		return cpu_to_le16(32768);

	if (group_addr) /* Group address as the destination - no ACK */
		return 0;

	/* Individual destination address:
	 * IEEE 802.11, Ch. 9.6 (after IEEE 802.11g changes)
	 * CTS and ACK frames shall be transmitted using the highest rate in
	 * basic rate set that is less than or equal to the rate of the
	 * immediately previous frame and that is using the same modulation
	 * (CCK or OFDM). If no basic rate set matches with these requirements,
	 * the highest mandatory rate of the PHY that is less than or equal to
	 * the rate of the previous frame is used.
	 * Mandatory rates for IEEE 802.11g PHY: 1, 2, 5.5, 11, 6, 12, 24 Mbps
	 */
	rate = -1;
	/* use lowest available if everything fails */
	mrate = sband->bitrates[0].bitrate;
	for (i = 0; i < sband->n_bitrates; i++) {
		struct ieee80211_rate *r = &sband->bitrates[i];

		if (r->bitrate > txrate->bitrate)
			break;

		if (tx->sdata->vif.bss_conf.basic_rates & BIT(i))
			rate = r->bitrate;

		switch (sband->band) {
		case IEEE80211_BAND_2GHZ: {
			u32 flag;
			if (tx->sdata->flags & IEEE80211_SDATA_OPERATING_GMODE)
				flag = IEEE80211_RATE_MANDATORY_G;
			else
				flag = IEEE80211_RATE_MANDATORY_B;
			if (r->flags & flag)
				mrate = r->bitrate;
			break;
		}
		case IEEE80211_BAND_5GHZ:
			if (r->flags & IEEE80211_RATE_MANDATORY_A)
				mrate = r->bitrate;
			break;
		case IEEE80211_BAND_60GHZ:
			/* TODO, for now fall through */
		case IEEE80211_NUM_BANDS:
			WARN_ON(1);
			break;
		}
	}
	if (rate == -1) {
		/* No matching basic rate found; use highest suitable mandatory
		 * PHY rate */
		rate = mrate;
	}

	/* Don't calculate ACKs for QoS Frames with NoAck Policy set */
	if (ieee80211_is_data_qos(hdr->frame_control) &&
	    *(ieee80211_get_qos_ctl(hdr)) & IEEE80211_QOS_CTL_ACK_POLICY_NOACK)
		dur = 0;
	else
		/* Time needed to transmit ACK
		 * (10 bytes + 4-byte FCS = 112 bits) plus SIFS; rounded up
		 * to closest integer */
		dur = ieee80211_frame_duration(sband->band, 10, rate, erp,
				tx->sdata->vif.bss_conf.use_short_preamble);

	if (next_frag_len) {
		/* Frame is fragmented: duration increases with time needed to
		 * transmit next fragment plus ACK and 2 x SIFS. */
		dur *= 2; /* ACK + SIFS */
		/* next fragment */
		dur += ieee80211_frame_duration(sband->band, next_frag_len,
				txrate->bitrate, erp,
				tx->sdata->vif.bss_conf.use_short_preamble);
	}

	return cpu_to_le16(dur);
}

/* tx handlers */
static ieee80211_tx_result debug_noinline
ieee80211_tx_h_dynamic_ps(struct ieee80211_tx_data *tx)
{
	struct ieee80211_local *local = tx->local;
	struct ieee80211_if_managed *ifmgd;

	/* driver doesn't support power save */
	if (!(local->hw.flags & IEEE80211_HW_SUPPORTS_PS))
		return TX_CONTINUE;

	/* hardware does dynamic power save */
	if (local->hw.flags & IEEE80211_HW_SUPPORTS_DYNAMIC_PS)
		return TX_CONTINUE;

	/* dynamic power save disabled */
	if (local->hw.conf.dynamic_ps_timeout <= 0)
		return TX_CONTINUE;

	/* we are scanning, don't enable power save */
	if (local->scanning)
		return TX_CONTINUE;

	if (!local->ps_sdata)
		return TX_CONTINUE;

	/* No point if we're going to suspend */
	if (local->quiescing)
		return TX_CONTINUE;

	/* dynamic ps is supported only in managed mode */
	if (tx->sdata->vif.type != NL80211_IFTYPE_STATION)
		return TX_CONTINUE;

	ifmgd = &tx->sdata->u.mgd;

	/*
	 * Don't wakeup from power save if u-apsd is enabled, voip ac has
	 * u-apsd enabled and the frame is in voip class. This effectively
	 * means that even if all access categories have u-apsd enabled, in
	 * practise u-apsd is only used with the voip ac. This is a
	 * workaround for the case when received voip class packets do not
	 * have correct qos tag for some reason, due the network or the
	 * peer application.
	 *
	 * Note: ifmgd->uapsd_queues access is racy here. If the value is
	 * changed via debugfs, user needs to reassociate manually to have
	 * everything in sync.
	 */
	if ((ifmgd->flags & IEEE80211_STA_UAPSD_ENABLED) &&
	    (ifmgd->uapsd_queues & IEEE80211_WMM_IE_STA_QOSINFO_AC_VO) &&
	    skb_get_queue_mapping(tx->skb) == IEEE80211_AC_VO)
		return TX_CONTINUE;

	if (local->hw.conf.flags & IEEE80211_CONF_PS) {
		ieee80211_stop_queues_by_reason(&local->hw,
						IEEE80211_QUEUE_STOP_REASON_PS);
		ifmgd->flags &= ~IEEE80211_STA_NULLFUNC_ACKED;
		ieee80211_queue_work(&local->hw,
				     &local->dynamic_ps_disable_work);
	}

	/* Don't restart the timer if we're not disassociated */
	if (!ifmgd->associated)
		return TX_CONTINUE;

	mod_timer(&local->dynamic_ps_timer, jiffies +
		  msecs_to_jiffies(local->hw.conf.dynamic_ps_timeout));

	return TX_CONTINUE;
}

static ieee80211_tx_result debug_noinline
ieee80211_tx_h_check_assoc(struct ieee80211_tx_data *tx)
{

	struct ieee80211_hdr *hdr = (struct ieee80211_hdr *)tx->skb->data;
	struct ieee80211_tx_info *info = IEEE80211_SKB_CB(tx->skb);
	bool assoc = false;

	if (unlikely(info->flags & IEEE80211_TX_CTL_INJECTED))
		return TX_CONTINUE;

	if (unlikely(test_bit(SCAN_SW_SCANNING, &tx->local->scanning)) &&
	    test_bit(SDATA_STATE_OFFCHANNEL, &tx->sdata->state) &&
	    !ieee80211_is_probe_req(hdr->frame_control) &&
	    !ieee80211_is_nullfunc(hdr->frame_control))
		/*
		 * When software scanning only nullfunc frames (to notify
		 * the sleep state to the AP) and probe requests (for the
		 * active scan) are allowed, all other frames should not be
		 * sent and we should not get here, but if we do
		 * nonetheless, drop them to avoid sending them
		 * off-channel. See the link below and
		 * ieee80211_start_scan() for more.
		 *
		 * http://article.gmane.org/gmane.linux.kernel.wireless.general/30089
		 */
		return TX_DROP;

	if (tx->sdata->vif.type == NL80211_IFTYPE_WDS)
		return TX_CONTINUE;

	if (tx->sdata->vif.type == NL80211_IFTYPE_MESH_POINT)
		return TX_CONTINUE;

	if (tx->flags & IEEE80211_TX_PS_BUFFERED)
		return TX_CONTINUE;

	if (tx->sta)
		assoc = test_sta_flag(tx->sta, WLAN_STA_ASSOC);

	if (likely(tx->flags & IEEE80211_TX_UNICAST)) {
		if (unlikely(!assoc &&
			     ieee80211_is_data(hdr->frame_control))) {
#ifdef CONFIG_MAC80211_VERBOSE_DEBUG
			sdata_info(tx->sdata,
				   "dropped data frame to not associated station %pM\n",
				   hdr->addr1);
#endif
			I802_DEBUG_INC(tx->local->tx_handlers_drop_not_assoc);
			return TX_DROP;
		}
	} else if (unlikely(tx->sdata->vif.type == NL80211_IFTYPE_AP &&
			    ieee80211_is_data(hdr->frame_control) &&
			    !atomic_read(&tx->sdata->u.ap.num_mcast_sta))) {
		/*
		 * No associated STAs - no need to send multicast
		 * frames.
		 */
		return TX_DROP;
	}

	return TX_CONTINUE;
}

/* This function is called whenever the AP is about to exceed the maximum limit
 * of buffered frames for power saving STAs. This situation should not really
 * happen often during normal operation, so dropping the oldest buffered packet
 * from each queue should be OK to make some room for new frames. */
static void purge_old_ps_buffers(struct ieee80211_local *local)
{
	int total = 0, purged = 0;
	struct sk_buff *skb;
	struct ieee80211_sub_if_data *sdata;
	struct sta_info *sta;

	/*
	 * virtual interfaces are protected by RCU
	 */
	rcu_read_lock();

	list_for_each_entry_rcu(sdata, &local->interfaces, list) {
		struct ieee80211_if_ap *ap;
		if (sdata->vif.type != NL80211_IFTYPE_AP)
			continue;
		ap = &sdata->u.ap;
		skb = skb_dequeue(&ap->ps_bc_buf);
		if (skb) {
			purged++;
			dev_kfree_skb(skb);
		}
		total += skb_queue_len(&ap->ps_bc_buf);
	}

	/*
	 * Drop one frame from each station from the lowest-priority
	 * AC that has frames at all.
	 */
	list_for_each_entry_rcu(sta, &local->sta_list, list) {
		int ac;

		for (ac = IEEE80211_AC_BK; ac >= IEEE80211_AC_VO; ac--) {
			skb = skb_dequeue(&sta->ps_tx_buf[ac]);
			total += skb_queue_len(&sta->ps_tx_buf[ac]);
			if (skb) {
				purged++;
				dev_kfree_skb(skb);
				break;
			}
		}
	}

	rcu_read_unlock();

	local->total_ps_buffered = total;
	ps_dbg_hw(&local->hw, "PS buffers full - purged %d frames\n", purged);
}

static ieee80211_tx_result
ieee80211_tx_h_multicast_ps_buf(struct ieee80211_tx_data *tx)
{
	struct ieee80211_tx_info *info = IEEE80211_SKB_CB(tx->skb);
	struct ieee80211_hdr *hdr = (struct ieee80211_hdr *)tx->skb->data;

	/*
	 * broadcast/multicast frame
	 *
	 * If any of the associated stations is in power save mode,
	 * the frame is buffered to be sent after DTIM beacon frame.
	 * This is done either by the hardware or us.
	 */

	/* powersaving STAs only in AP/VLAN mode */
	if (!tx->sdata->bss)
		return TX_CONTINUE;

	/* no buffering for ordered frames */
	if (ieee80211_has_order(hdr->frame_control))
		return TX_CONTINUE;

	/* no stations in PS mode */
	if (!atomic_read(&tx->sdata->bss->num_sta_ps))
		return TX_CONTINUE;

	info->flags |= IEEE80211_TX_CTL_SEND_AFTER_DTIM;
	if (tx->local->hw.flags & IEEE80211_HW_QUEUE_CONTROL)
		info->hw_queue = tx->sdata->vif.cab_queue;

	/* device releases frame after DTIM beacon */
	if (!(tx->local->hw.flags & IEEE80211_HW_HOST_BROADCAST_PS_BUFFERING))
		return TX_CONTINUE;

	/* buffered in mac80211 */
	if (tx->local->total_ps_buffered >= TOTAL_MAX_TX_BUFFER)
		purge_old_ps_buffers(tx->local);

	if (skb_queue_len(&tx->sdata->bss->ps_bc_buf) >= AP_MAX_BC_BUFFER) {
		ps_dbg(tx->sdata,
		       "BC TX buffer full - dropping the oldest frame\n");
		dev_kfree_skb(skb_dequeue(&tx->sdata->bss->ps_bc_buf));
	} else
		tx->local->total_ps_buffered++;

	skb_queue_tail(&tx->sdata->bss->ps_bc_buf, tx->skb);

	return TX_QUEUED;
}

static int ieee80211_use_mfp(__le16 fc, struct sta_info *sta,
			     struct sk_buff *skb)
{
	if (!ieee80211_is_mgmt(fc))
		return 0;

	if (sta == NULL || !test_sta_flag(sta, WLAN_STA_MFP))
		return 0;

	if (!ieee80211_is_robust_mgmt_frame((struct ieee80211_hdr *)
					    skb->data))
		return 0;

	return 1;
}

static ieee80211_tx_result
ieee80211_tx_h_unicast_ps_buf(struct ieee80211_tx_data *tx)
{
	struct sta_info *sta = tx->sta;
	struct ieee80211_tx_info *info = IEEE80211_SKB_CB(tx->skb);
	struct ieee80211_hdr *hdr = (struct ieee80211_hdr *)tx->skb->data;
	struct ieee80211_local *local = tx->local;

	if (unlikely(!sta))
		return TX_CONTINUE;

	if (unlikely((test_sta_flag(sta, WLAN_STA_PS_STA) ||
		      test_sta_flag(sta, WLAN_STA_PS_DRIVER)) &&
		     !(info->flags & IEEE80211_TX_CTL_NO_PS_BUFFER))) {
		int ac = skb_get_queue_mapping(tx->skb);

		/* only deauth, disassoc and action are bufferable MMPDUs */
		if (ieee80211_is_mgmt(hdr->frame_control) &&
		    !ieee80211_is_deauth(hdr->frame_control) &&
		    !ieee80211_is_disassoc(hdr->frame_control) &&
		    !ieee80211_is_action(hdr->frame_control)) {
			info->flags |= IEEE80211_TX_CTL_NO_PS_BUFFER;
			return TX_CONTINUE;
		}

		ps_dbg(sta->sdata, "STA %pM aid %d: PS buffer for AC %d\n",
		       sta->sta.addr, sta->sta.aid, ac);
		if (tx->local->total_ps_buffered >= TOTAL_MAX_TX_BUFFER)
			purge_old_ps_buffers(tx->local);
		if (skb_queue_len(&sta->ps_tx_buf[ac]) >= STA_MAX_TX_BUFFER) {
			struct sk_buff *old = skb_dequeue(&sta->ps_tx_buf[ac]);
			ps_dbg(tx->sdata,
			       "STA %pM TX buffer for AC %d full - dropping oldest frame\n",
			       sta->sta.addr, ac);
			dev_kfree_skb(old);
		} else
			tx->local->total_ps_buffered++;

		info->control.jiffies = jiffies;
		info->control.vif = &tx->sdata->vif;
		info->flags |= IEEE80211_TX_INTFL_NEED_TXPROCESSING;
		skb_queue_tail(&sta->ps_tx_buf[ac], tx->skb);

		if (!timer_pending(&local->sta_cleanup))
			mod_timer(&local->sta_cleanup,
				  round_jiffies(jiffies +
						STA_INFO_CLEANUP_INTERVAL));

		/*
		 * We queued up some frames, so the TIM bit might
		 * need to be set, recalculate it.
		 */
		sta_info_recalc_tim(sta);

		return TX_QUEUED;
	} else if (unlikely(test_sta_flag(sta, WLAN_STA_PS_STA))) {
		ps_dbg(tx->sdata,
		       "STA %pM in PS mode, but polling/in SP -> send frame\n",
		       sta->sta.addr);
	}

	return TX_CONTINUE;
}

static ieee80211_tx_result debug_noinline
ieee80211_tx_h_ps_buf(struct ieee80211_tx_data *tx)
{
	if (unlikely(tx->flags & IEEE80211_TX_PS_BUFFERED))
		return TX_CONTINUE;

	if (tx->flags & IEEE80211_TX_UNICAST)
		return ieee80211_tx_h_unicast_ps_buf(tx);
	else
		return ieee80211_tx_h_multicast_ps_buf(tx);
}

static ieee80211_tx_result debug_noinline
ieee80211_tx_h_check_control_port_protocol(struct ieee80211_tx_data *tx)
{
	struct ieee80211_tx_info *info = IEEE80211_SKB_CB(tx->skb);

	if (unlikely(tx->sdata->control_port_protocol == tx->skb->protocol &&
		     tx->sdata->control_port_no_encrypt))
		info->flags |= IEEE80211_TX_INTFL_DONT_ENCRYPT;

	return TX_CONTINUE;
}

static ieee80211_tx_result debug_noinline
ieee80211_tx_h_select_key(struct ieee80211_tx_data *tx)
{
	struct ieee80211_key *key;
	struct ieee80211_tx_info *info = IEEE80211_SKB_CB(tx->skb);
	struct ieee80211_hdr *hdr = (struct ieee80211_hdr *)tx->skb->data;

	if (unlikely(info->flags & IEEE80211_TX_INTFL_DONT_ENCRYPT))
		tx->key = NULL;
	else if (tx->sta && (key = rcu_dereference(tx->sta->ptk)))
		tx->key = key;
	else if (ieee80211_is_mgmt(hdr->frame_control) &&
		 is_multicast_ether_addr(hdr->addr1) &&
		 ieee80211_is_robust_mgmt_frame(hdr) &&
		 (key = rcu_dereference(tx->sdata->default_mgmt_key)))
		tx->key = key;
	else if (is_multicast_ether_addr(hdr->addr1) &&
		 (key = rcu_dereference(tx->sdata->default_multicast_key)))
		tx->key = key;
	else if (!is_multicast_ether_addr(hdr->addr1) &&
		 (key = rcu_dereference(tx->sdata->default_unicast_key)))
		tx->key = key;
	else if (info->flags & IEEE80211_TX_CTL_INJECTED)
		tx->key = NULL;
	else if (!tx->sdata->drop_unencrypted)
		tx->key = NULL;
	else if (tx->skb->protocol == tx->sdata->control_port_protocol)
		tx->key = NULL;
	else if (ieee80211_is_robust_mgmt_frame(hdr) &&
		 !(ieee80211_is_action(hdr->frame_control) &&
		   tx->sta && test_sta_flag(tx->sta, WLAN_STA_MFP)))
		tx->key = NULL;
	else if (ieee80211_is_mgmt(hdr->frame_control) &&
		 !ieee80211_is_robust_mgmt_frame(hdr))
		tx->key = NULL;
	else {
		I802_DEBUG_INC(tx->local->tx_handlers_drop_unencrypted);
		return TX_DROP;
	}

	if (tx->key) {
		bool skip_hw = false;

		tx->key->tx_rx_count++;
		/* TODO: add threshold stuff again */

		switch (tx->key->conf.cipher) {
		case WLAN_CIPHER_SUITE_WEP40:
		case WLAN_CIPHER_SUITE_WEP104:
		case WLAN_CIPHER_SUITE_TKIP:
			if (!ieee80211_is_data_present(hdr->frame_control))
				tx->key = NULL;
			break;
		case WLAN_CIPHER_SUITE_CCMP:
			if (!ieee80211_is_data_present(hdr->frame_control) &&
			    !ieee80211_use_mfp(hdr->frame_control, tx->sta,
					       tx->skb))
				tx->key = NULL;
			else
				skip_hw = (tx->key->conf.flags &
					   IEEE80211_KEY_FLAG_SW_MGMT) &&
					ieee80211_is_mgmt(hdr->frame_control);
			break;
		case WLAN_CIPHER_SUITE_AES_CMAC:
			if (!ieee80211_is_mgmt(hdr->frame_control))
				tx->key = NULL;
			break;
		}

		if (unlikely(tx->key && tx->key->flags & KEY_FLAG_TAINTED))
			return TX_DROP;

		if (!skip_hw && tx->key &&
		    tx->key->flags & KEY_FLAG_UPLOADED_TO_HARDWARE)
			info->control.hw_key = &tx->key->conf;
	}

	return TX_CONTINUE;
}

static ieee80211_tx_result debug_noinline
ieee80211_tx_h_rate_ctrl(struct ieee80211_tx_data *tx)
{
	struct ieee80211_tx_info *info = IEEE80211_SKB_CB(tx->skb);
	struct ieee80211_hdr *hdr = (void *)tx->skb->data;
	struct ieee80211_supported_band *sband;
	struct ieee80211_rate *rate;
	int i;
	u32 len;
	bool inval = false, rts = false, short_preamble = false;
	struct ieee80211_tx_rate_control txrc;
	bool assoc = false;

	memset(&txrc, 0, sizeof(txrc));

	sband = tx->local->hw.wiphy->bands[tx->channel->band];

	len = min_t(u32, tx->skb->len + FCS_LEN,
			 tx->local->hw.wiphy->frag_threshold);

	/* set up the tx rate control struct we give the RC algo */
	txrc.hw = &tx->local->hw;
	txrc.sband = sband;
	txrc.bss_conf = &tx->sdata->vif.bss_conf;
	txrc.skb = tx->skb;
	txrc.reported_rate.idx = -1;
	txrc.rate_idx_mask = tx->sdata->rc_rateidx_mask[tx->channel->band];
	if (txrc.rate_idx_mask == (1 << sband->n_bitrates) - 1)
		txrc.max_rate_idx = -1;
	else
		txrc.max_rate_idx = fls(txrc.rate_idx_mask) - 1;
	memcpy(txrc.rate_idx_mcs_mask,
	       tx->sdata->rc_rateidx_mcs_mask[tx->channel->band],
	       sizeof(txrc.rate_idx_mcs_mask));
	txrc.bss = (tx->sdata->vif.type == NL80211_IFTYPE_AP ||
		    tx->sdata->vif.type == NL80211_IFTYPE_MESH_POINT ||
		    tx->sdata->vif.type == NL80211_IFTYPE_ADHOC);

	/* set up RTS protection if desired */
	if (len > tx->local->hw.wiphy->rts_threshold) {
		txrc.rts = rts = true;
	}

	/*
	 * Use short preamble if the BSS can handle it, but not for
	 * management frames unless we know the receiver can handle
	 * that -- the management frame might be to a station that
	 * just wants a probe response.
	 */
	if (tx->sdata->vif.bss_conf.use_short_preamble &&
	    (ieee80211_is_data(hdr->frame_control) ||
	     (tx->sta && test_sta_flag(tx->sta, WLAN_STA_SHORT_PREAMBLE))))
		txrc.short_preamble = short_preamble = true;

	if (tx->sta)
		assoc = test_sta_flag(tx->sta, WLAN_STA_ASSOC);

	/*
	 * Lets not bother rate control if we're associated and cannot
	 * talk to the sta. This should not happen.
	 */
	if (WARN(test_bit(SCAN_SW_SCANNING, &tx->local->scanning) && assoc &&
		 !rate_usable_index_exists(sband, &tx->sta->sta),
		 "%s: Dropped data frame as no usable bitrate found while "
		 "scanning and associated. Target station: "
		 "%pM on %d GHz band\n",
		 tx->sdata->name, hdr->addr1,
		 tx->channel->band ? 5 : 2))
		return TX_DROP;

	/*
	 * If we're associated with the sta at this point we know we can at
	 * least send the frame at the lowest bit rate.
	 */
	rate_control_get_rate(tx->sdata, tx->sta, &txrc);

	if (unlikely(info->control.rates[0].idx < 0))
		return TX_DROP;

	if (txrc.reported_rate.idx < 0) {
		txrc.reported_rate = info->control.rates[0];
		if (tx->sta && ieee80211_is_data(hdr->frame_control))
			tx->sta->last_tx_rate = txrc.reported_rate;
	} else if (tx->sta)
		tx->sta->last_tx_rate = txrc.reported_rate;

	if (unlikely(!info->control.rates[0].count))
		info->control.rates[0].count = 1;

	if (WARN_ON_ONCE((info->control.rates[0].count > 1) &&
			 (info->flags & IEEE80211_TX_CTL_NO_ACK)))
		info->control.rates[0].count = 1;

	if (is_multicast_ether_addr(hdr->addr1)) {
		/*
		 * XXX: verify the rate is in the basic rateset
		 */
		return TX_CONTINUE;
	}

	/*
	 * set up the RTS/CTS rate as the fastest basic rate
	 * that is not faster than the data rate
	 *
	 * XXX: Should this check all retry rates?
	 */
	if (!(info->control.rates[0].flags & IEEE80211_TX_RC_MCS)) {
		s8 baserate = 0;

		rate = &sband->bitrates[info->control.rates[0].idx];

		for (i = 0; i < sband->n_bitrates; i++) {
			/* must be a basic rate */
			if (!(tx->sdata->vif.bss_conf.basic_rates & BIT(i)))
				continue;
			/* must not be faster than the data rate */
			if (sband->bitrates[i].bitrate > rate->bitrate)
				continue;
			/* maximum */
			if (sband->bitrates[baserate].bitrate <
			     sband->bitrates[i].bitrate)
				baserate = i;
		}

		info->control.rts_cts_rate_idx = baserate;
	}

	for (i = 0; i < IEEE80211_TX_MAX_RATES; i++) {
		/*
		 * make sure there's no valid rate following
		 * an invalid one, just in case drivers don't
		 * take the API seriously to stop at -1.
		 */
		if (inval) {
			info->control.rates[i].idx = -1;
			continue;
		}
		if (info->control.rates[i].idx < 0) {
			inval = true;
			continue;
		}

		/*
		 * For now assume MCS is already set up correctly, this
		 * needs to be fixed.
		 */
		if (info->control.rates[i].flags & IEEE80211_TX_RC_MCS) {
			WARN_ON(info->control.rates[i].idx > 76);
			continue;
		}

		/* set up RTS protection if desired */
		if (rts)
			info->control.rates[i].flags |=
				IEEE80211_TX_RC_USE_RTS_CTS;

		/* RC is busted */
		if (WARN_ON_ONCE(info->control.rates[i].idx >=
				 sband->n_bitrates)) {
			info->control.rates[i].idx = -1;
			continue;
		}

		rate = &sband->bitrates[info->control.rates[i].idx];

		/* set up short preamble */
		if (short_preamble &&
		    rate->flags & IEEE80211_RATE_SHORT_PREAMBLE)
			info->control.rates[i].flags |=
				IEEE80211_TX_RC_USE_SHORT_PREAMBLE;

		/* set up G protection */
		if (!rts && tx->sdata->vif.bss_conf.use_cts_prot &&
		    rate->flags & IEEE80211_RATE_ERP_G)
			info->control.rates[i].flags |=
				IEEE80211_TX_RC_USE_CTS_PROTECT;
	}

	return TX_CONTINUE;
}

static ieee80211_tx_result debug_noinline
ieee80211_tx_h_sequence(struct ieee80211_tx_data *tx)
{
	struct ieee80211_tx_info *info = IEEE80211_SKB_CB(tx->skb);
	struct ieee80211_hdr *hdr = (struct ieee80211_hdr *)tx->skb->data;
	u16 *seq;
	u8 *qc;
	int tid;

	/*
	 * Packet injection may want to control the sequence
	 * number, if we have no matching interface then we
	 * neither assign one ourselves nor ask the driver to.
	 */
	if (unlikely(info->control.vif->type == NL80211_IFTYPE_MONITOR))
		return TX_CONTINUE;

	if (unlikely(ieee80211_is_ctl(hdr->frame_control)))
		return TX_CONTINUE;

	if (ieee80211_hdrlen(hdr->frame_control) < 24)
		return TX_CONTINUE;

	if (ieee80211_is_qos_nullfunc(hdr->frame_control))
		return TX_CONTINUE;

	/*
	 * Anything but QoS data that has a sequence number field
	 * (is long enough) gets a sequence number from the global
	 * counter.
	 */
	if (!ieee80211_is_data_qos(hdr->frame_control)) {
		/* driver should assign sequence number */
		info->flags |= IEEE80211_TX_CTL_ASSIGN_SEQ;
		/* for pure STA mode without beacons, we can do it */
		hdr->seq_ctrl = cpu_to_le16(tx->sdata->sequence_number);
		tx->sdata->sequence_number += 0x10;
		return TX_CONTINUE;
	}

	/*
	 * This should be true for injected/management frames only, for
	 * management frames we have set the IEEE80211_TX_CTL_ASSIGN_SEQ
	 * above since they are not QoS-data frames.
	 */
	if (!tx->sta)
		return TX_CONTINUE;

	/* include per-STA, per-TID sequence counter */

	qc = ieee80211_get_qos_ctl(hdr);
	tid = *qc & IEEE80211_QOS_CTL_TID_MASK;
	seq = &tx->sta->tid_seq[tid];

	hdr->seq_ctrl = cpu_to_le16(*seq);

	/* Increase the sequence number. */
	*seq = (*seq + 0x10) & IEEE80211_SCTL_SEQ;

	return TX_CONTINUE;
}

static int ieee80211_fragment(struct ieee80211_tx_data *tx,
			      struct sk_buff *skb, int hdrlen,
			      int frag_threshold)
{
	struct ieee80211_local *local = tx->local;
	struct ieee80211_tx_info *info;
	struct sk_buff *tmp;
	int per_fragm = frag_threshold - hdrlen - FCS_LEN;
	int pos = hdrlen + per_fragm;
	int rem = skb->len - hdrlen - per_fragm;

	if (WARN_ON(rem < 0))
		return -EINVAL;

	/* first fragment was already added to queue by caller */

	while (rem) {
		int fraglen = per_fragm;

		if (fraglen > rem)
			fraglen = rem;
		rem -= fraglen;
		tmp = dev_alloc_skb(local->tx_headroom +
				    frag_threshold +
				    IEEE80211_ENCRYPT_HEADROOM +
				    IEEE80211_ENCRYPT_TAILROOM);
		if (!tmp)
			return -ENOMEM;

		__skb_queue_tail(&tx->skbs, tmp);

		skb_reserve(tmp, local->tx_headroom +
				 IEEE80211_ENCRYPT_HEADROOM);
		/* copy control information */
		memcpy(tmp->cb, skb->cb, sizeof(tmp->cb));

		info = IEEE80211_SKB_CB(tmp);
		info->flags &= ~(IEEE80211_TX_CTL_CLEAR_PS_FILT |
				 IEEE80211_TX_CTL_FIRST_FRAGMENT);

		if (rem)
			info->flags |= IEEE80211_TX_CTL_MORE_FRAMES;

		skb_copy_queue_mapping(tmp, skb);
		tmp->priority = skb->priority;
		tmp->dev = skb->dev;

		/* copy header and data */
		memcpy(skb_put(tmp, hdrlen), skb->data, hdrlen);
		memcpy(skb_put(tmp, fraglen), skb->data + pos, fraglen);

		pos += fraglen;
	}

	/* adjust first fragment's length */
	skb->len = hdrlen + per_fragm;
	return 0;
}

static ieee80211_tx_result debug_noinline
ieee80211_tx_h_fragment(struct ieee80211_tx_data *tx)
{
	struct sk_buff *skb = tx->skb;
	struct ieee80211_tx_info *info = IEEE80211_SKB_CB(skb);
	struct ieee80211_hdr *hdr = (void *)skb->data;
	int frag_threshold = tx->local->hw.wiphy->frag_threshold;
	int hdrlen;
	int fragnum;

	/* no matter what happens, tx->skb moves to tx->skbs */
	__skb_queue_tail(&tx->skbs, skb);
	tx->skb = NULL;

	if (info->flags & IEEE80211_TX_CTL_DONTFRAG)
		return TX_CONTINUE;

	if (tx->local->ops->set_frag_threshold)
		return TX_CONTINUE;

	/*
	 * Warn when submitting a fragmented A-MPDU frame and drop it.
	 * This scenario is handled in ieee80211_tx_prepare but extra
	 * caution taken here as fragmented ampdu may cause Tx stop.
	 */
	if (WARN_ON(info->flags & IEEE80211_TX_CTL_AMPDU))
		return TX_DROP;

	hdrlen = ieee80211_hdrlen(hdr->frame_control);

	/* internal error, why isn't DONTFRAG set? */
	if (WARN_ON(skb->len + FCS_LEN <= frag_threshold))
		return TX_DROP;

	/*
	 * Now fragment the frame. This will allocate all the fragments and
	 * chain them (using skb as the first fragment) to skb->next.
	 * During transmission, we will remove the successfully transmitted
	 * fragments from this list. When the low-level driver rejects one
	 * of the fragments then we will simply pretend to accept the skb
	 * but store it away as pending.
	 */
	if (ieee80211_fragment(tx, skb, hdrlen, frag_threshold))
		return TX_DROP;

	/* update duration/seq/flags of fragments */
	fragnum = 0;

	skb_queue_walk(&tx->skbs, skb) {
		int next_len;
		const __le16 morefrags = cpu_to_le16(IEEE80211_FCTL_MOREFRAGS);

		hdr = (void *)skb->data;
		info = IEEE80211_SKB_CB(skb);

		if (!skb_queue_is_last(&tx->skbs, skb)) {
			hdr->frame_control |= morefrags;
			/*
			 * No multi-rate retries for fragmented frames, that
			 * would completely throw off the NAV at other STAs.
			 */
			info->control.rates[1].idx = -1;
			info->control.rates[2].idx = -1;
			info->control.rates[3].idx = -1;
			BUILD_BUG_ON(IEEE80211_TX_MAX_RATES != 4);
			info->flags &= ~IEEE80211_TX_CTL_RATE_CTRL_PROBE;
		} else {
			hdr->frame_control &= ~morefrags;
			next_len = 0;
		}
		hdr->seq_ctrl |= cpu_to_le16(fragnum & IEEE80211_SCTL_FRAG);
		fragnum++;
	}

	return TX_CONTINUE;
}

static ieee80211_tx_result debug_noinline
ieee80211_tx_h_stats(struct ieee80211_tx_data *tx)
{
	struct sk_buff *skb;

	if (!tx->sta)
		return TX_CONTINUE;

	tx->sta->tx_packets++;
	skb_queue_walk(&tx->skbs, skb) {
		tx->sta->tx_fragments++;
		tx->sta->tx_bytes += skb->len;
	}

	return TX_CONTINUE;
}

static ieee80211_tx_result debug_noinline
ieee80211_tx_h_encrypt(struct ieee80211_tx_data *tx)
{
	if (!tx->key)
		return TX_CONTINUE;

	switch (tx->key->conf.cipher) {
	case WLAN_CIPHER_SUITE_WEP40:
	case WLAN_CIPHER_SUITE_WEP104:
		return ieee80211_crypto_wep_encrypt(tx);
	case WLAN_CIPHER_SUITE_TKIP:
		return ieee80211_crypto_tkip_encrypt(tx);
	case WLAN_CIPHER_SUITE_CCMP:
		return ieee80211_crypto_ccmp_encrypt(tx);
	case WLAN_CIPHER_SUITE_AES_CMAC:
		return ieee80211_crypto_aes_cmac_encrypt(tx);
	default:
		return ieee80211_crypto_hw_encrypt(tx);
	}

	return TX_DROP;
}

static ieee80211_tx_result debug_noinline
ieee80211_tx_h_calculate_duration(struct ieee80211_tx_data *tx)
{
	struct sk_buff *skb;
	struct ieee80211_hdr *hdr;
	int next_len;
	bool group_addr;

	skb_queue_walk(&tx->skbs, skb) {
		hdr = (void *) skb->data;
		if (unlikely(ieee80211_is_pspoll(hdr->frame_control)))
			break; /* must not overwrite AID */
		if (!skb_queue_is_last(&tx->skbs, skb)) {
			struct sk_buff *next = skb_queue_next(&tx->skbs, skb);
			next_len = next->len;
		} else
			next_len = 0;
		group_addr = is_multicast_ether_addr(hdr->addr1);

		hdr->duration_id =
			ieee80211_duration(tx, skb, group_addr, next_len);
	}

	return TX_CONTINUE;
}

/* actual transmit path */

static bool ieee80211_tx_prep_agg(struct ieee80211_tx_data *tx,
				  struct sk_buff *skb,
				  struct ieee80211_tx_info *info,
				  struct tid_ampdu_tx *tid_tx,
				  int tid)
{
	bool queued = false;
	bool reset_agg_timer = false;
	struct sk_buff *purge_skb = NULL;

	if (test_bit(HT_AGG_STATE_OPERATIONAL, &tid_tx->state)) {
		info->flags |= IEEE80211_TX_CTL_AMPDU;
		reset_agg_timer = true;
	} else if (test_bit(HT_AGG_STATE_WANT_START, &tid_tx->state)) {
		/*
		 * nothing -- this aggregation session is being started
		 * but that might still fail with the driver
		 */
	} else {
		spin_lock(&tx->sta->lock);
		/*
		 * Need to re-check now, because we may get here
		 *
		 *  1) in the window during which the setup is actually
		 *     already done, but not marked yet because not all
		 *     packets are spliced over to the driver pending
		 *     queue yet -- if this happened we acquire the lock
		 *     either before or after the splice happens, but
		 *     need to recheck which of these cases happened.
		 *
		 *  2) during session teardown, if the OPERATIONAL bit
		 *     was cleared due to the teardown but the pointer
		 *     hasn't been assigned NULL yet (or we loaded it
		 *     before it was assigned) -- in this case it may
		 *     now be NULL which means we should just let the
		 *     packet pass through because splicing the frames
		 *     back is already done.
		 */
		tid_tx = rcu_dereference_protected_tid_tx(tx->sta, tid);

		if (!tid_tx) {
			/* do nothing, let packet pass through */
		} else if (test_bit(HT_AGG_STATE_OPERATIONAL, &tid_tx->state)) {
			info->flags |= IEEE80211_TX_CTL_AMPDU;
			reset_agg_timer = true;
		} else {
			queued = true;
			info->control.vif = &tx->sdata->vif;
			info->flags |= IEEE80211_TX_INTFL_NEED_TXPROCESSING;
			__skb_queue_tail(&tid_tx->pending, skb);
			if (skb_queue_len(&tid_tx->pending) > STA_MAX_TX_BUFFER)
				purge_skb = __skb_dequeue(&tid_tx->pending);
		}
		spin_unlock(&tx->sta->lock);

		if (purge_skb)
			dev_kfree_skb(purge_skb);
	}

	/* reset session timer */
	if (reset_agg_timer && tid_tx->timeout)
		tid_tx->last_tx = jiffies;

	return queued;
}

/*
 * initialises @tx
 */
static ieee80211_tx_result
ieee80211_tx_prepare(struct ieee80211_sub_if_data *sdata,
		     struct ieee80211_tx_data *tx,
		     struct sk_buff *skb)
{
	struct ieee80211_local *local = sdata->local;
	struct ieee80211_hdr *hdr;
	struct ieee80211_tx_info *info = IEEE80211_SKB_CB(skb);
	int tid;
	u8 *qc;

	memset(tx, 0, sizeof(*tx));
	tx->skb = skb;
	tx->local = local;
	tx->sdata = sdata;
	tx->channel = local->hw.conf.channel;
	__skb_queue_head_init(&tx->skbs);

	/*
	 * If this flag is set to true anywhere, and we get here,
	 * we are doing the needed processing, so remove the flag
	 * now.
	 */
	info->flags &= ~IEEE80211_TX_INTFL_NEED_TXPROCESSING;

	hdr = (struct ieee80211_hdr *) skb->data;

	if (sdata->vif.type == NL80211_IFTYPE_AP_VLAN) {
		tx->sta = rcu_dereference(sdata->u.vlan.sta);
		if (!tx->sta && sdata->dev->ieee80211_ptr->use_4addr)
			return TX_DROP;
	} else if (info->flags & IEEE80211_TX_CTL_INJECTED ||
		   tx->sdata->control_port_protocol == tx->skb->protocol) {
		tx->sta = sta_info_get_bss(sdata, hdr->addr1);
	}
	if (!tx->sta)
		tx->sta = sta_info_get(sdata, hdr->addr1);

	if (tx->sta && ieee80211_is_data_qos(hdr->frame_control) &&
	    !ieee80211_is_qos_nullfunc(hdr->frame_control) &&
	    (local->hw.flags & IEEE80211_HW_AMPDU_AGGREGATION) &&
	    !(local->hw.flags & IEEE80211_HW_TX_AMPDU_SETUP_IN_HW)) {
		struct tid_ampdu_tx *tid_tx;

		qc = ieee80211_get_qos_ctl(hdr);
		tid = *qc & IEEE80211_QOS_CTL_TID_MASK;

		tid_tx = rcu_dereference(tx->sta->ampdu_mlme.tid_tx[tid]);
		if (tid_tx) {
			bool queued;

			queued = ieee80211_tx_prep_agg(tx, skb, info,
						       tid_tx, tid);

			if (unlikely(queued))
				return TX_QUEUED;
		}
	}

	if (is_multicast_ether_addr(hdr->addr1)) {
		tx->flags &= ~IEEE80211_TX_UNICAST;
		info->flags |= IEEE80211_TX_CTL_NO_ACK;
	} else
		tx->flags |= IEEE80211_TX_UNICAST;

	if (!(info->flags & IEEE80211_TX_CTL_DONTFRAG)) {
		if (!(tx->flags & IEEE80211_TX_UNICAST) ||
		    skb->len + FCS_LEN <= local->hw.wiphy->frag_threshold ||
		    info->flags & IEEE80211_TX_CTL_AMPDU)
			info->flags |= IEEE80211_TX_CTL_DONTFRAG;
	}

	if (!tx->sta)
		info->flags |= IEEE80211_TX_CTL_CLEAR_PS_FILT;
	else if (test_and_clear_sta_flag(tx->sta, WLAN_STA_CLEAR_PS_FILT))
		info->flags |= IEEE80211_TX_CTL_CLEAR_PS_FILT;

	info->flags |= IEEE80211_TX_CTL_FIRST_FRAGMENT;

	return TX_CONTINUE;
}

static bool ieee80211_tx_frags(struct ieee80211_local *local,
			       struct ieee80211_vif *vif,
			       struct ieee80211_sta *sta,
			       struct sk_buff_head *skbs,
			       bool txpending)
{
	struct sk_buff *skb, *tmp;
	unsigned long flags;

	skb_queue_walk_safe(skbs, skb, tmp) {
		struct ieee80211_tx_info *info = IEEE80211_SKB_CB(skb);
		int q = info->hw_queue;

#ifdef CONFIG_MAC80211_VERBOSE_DEBUG
		if (WARN_ON_ONCE(q >= local->hw.queues)) {
			__skb_unlink(skb, skbs);
			dev_kfree_skb(skb);
			continue;
		}
#endif

		spin_lock_irqsave(&local->queue_stop_reason_lock, flags);
		if (local->queue_stop_reasons[q] ||
		    (!txpending && !skb_queue_empty(&local->pending[q]))) {
			/*
			 * Since queue is stopped, queue up frames for later
			 * transmission from the tx-pending tasklet when the
			 * queue is woken again.
			 */
			if (txpending)
				skb_queue_splice_init(skbs, &local->pending[q]);
			else
				skb_queue_splice_tail_init(skbs,
							   &local->pending[q]);

			spin_unlock_irqrestore(&local->queue_stop_reason_lock,
					       flags);
			return false;
		}
		spin_unlock_irqrestore(&local->queue_stop_reason_lock, flags);

		info->control.vif = vif;
		info->control.sta = sta;

		__skb_unlink(skb, skbs);
		drv_tx(local, skb);
	}

	return true;
}

/*
 * Returns false if the frame couldn't be transmitted but was queued instead.
 */
static bool __ieee80211_tx(struct ieee80211_local *local,
			   struct sk_buff_head *skbs, int led_len,
			   struct sta_info *sta, bool txpending)
{
	struct ieee80211_tx_info *info;
	struct ieee80211_sub_if_data *sdata;
	struct ieee80211_vif *vif;
	struct ieee80211_sta *pubsta;
	struct sk_buff *skb;
	bool result = true;
	__le16 fc;

	if (WARN_ON(skb_queue_empty(skbs)))
		return true;

	skb = skb_peek(skbs);
	fc = ((struct ieee80211_hdr *)skb->data)->frame_control;
	info = IEEE80211_SKB_CB(skb);
	sdata = vif_to_sdata(info->control.vif);
	if (sta && !sta->uploaded)
		sta = NULL;

	if (sta)
		pubsta = &sta->sta;
	else
		pubsta = NULL;

	switch (sdata->vif.type) {
	case NL80211_IFTYPE_MONITOR:
		sdata = rcu_dereference(local->monitor_sdata);
		if (sdata) {
			vif = &sdata->vif;
			info->hw_queue =
				vif->hw_queue[skb_get_queue_mapping(skb)];
		} else if (local->hw.flags & IEEE80211_HW_QUEUE_CONTROL) {
			dev_kfree_skb(skb);
			return true;
		} else
			vif = NULL;
		break;
	case NL80211_IFTYPE_AP_VLAN:
		sdata = container_of(sdata->bss,
				     struct ieee80211_sub_if_data, u.ap);
		/* fall through */
	default:
		vif = &sdata->vif;
		break;
	}

	result = ieee80211_tx_frags(local, vif, pubsta, skbs,
				    txpending);

	ieee80211_tpt_led_trig_tx(local, fc, led_len);
	ieee80211_led_tx(local, 1);

	WARN_ON_ONCE(!skb_queue_empty(skbs));

	return result;
}

/*
 * Invoke TX handlers, return 0 on success and non-zero if the
 * frame was dropped or queued.
 */
static int invoke_tx_handlers(struct ieee80211_tx_data *tx)
{
	struct ieee80211_tx_info *info = IEEE80211_SKB_CB(tx->skb);
	ieee80211_tx_result res = TX_DROP;

#define CALL_TXH(txh) \
	do {				\
		res = txh(tx);		\
		if (res != TX_CONTINUE)	\
			goto txh_done;	\
	} while (0)

	CALL_TXH(ieee80211_tx_h_dynamic_ps);
	CALL_TXH(ieee80211_tx_h_check_assoc);
	CALL_TXH(ieee80211_tx_h_ps_buf);
	CALL_TXH(ieee80211_tx_h_check_control_port_protocol);
	CALL_TXH(ieee80211_tx_h_select_key);
	if (!(tx->local->hw.flags & IEEE80211_HW_HAS_RATE_CONTROL))
		CALL_TXH(ieee80211_tx_h_rate_ctrl);

	if (unlikely(info->flags & IEEE80211_TX_INTFL_RETRANSMISSION)) {
		__skb_queue_tail(&tx->skbs, tx->skb);
		tx->skb = NULL;
		goto txh_done;
	}

	CALL_TXH(ieee80211_tx_h_michael_mic_add);
	CALL_TXH(ieee80211_tx_h_sequence);
	CALL_TXH(ieee80211_tx_h_fragment);
	/* handlers after fragment must be aware of tx info fragmentation! */
	CALL_TXH(ieee80211_tx_h_stats);
	CALL_TXH(ieee80211_tx_h_encrypt);
	if (!(tx->local->hw.flags & IEEE80211_HW_HAS_RATE_CONTROL))
		CALL_TXH(ieee80211_tx_h_calculate_duration);
#undef CALL_TXH

 txh_done:
	if (unlikely(res == TX_DROP)) {
		I802_DEBUG_INC(tx->local->tx_handlers_drop);
		if (tx->skb)
			dev_kfree_skb(tx->skb);
		else
			__skb_queue_purge(&tx->skbs);
		return -1;
	} else if (unlikely(res == TX_QUEUED)) {
		I802_DEBUG_INC(tx->local->tx_handlers_queued);
		return -1;
	}

	return 0;
}

/*
 * Returns false if the frame couldn't be transmitted but was queued instead.
 */
static bool ieee80211_tx(struct ieee80211_sub_if_data *sdata,
			 struct sk_buff *skb, bool txpending)
{
	struct ieee80211_local *local = sdata->local;
	struct ieee80211_tx_data tx;
	ieee80211_tx_result res_prepare;
	struct ieee80211_tx_info *info = IEEE80211_SKB_CB(skb);
	bool result = true;
	int led_len;

	if (unlikely(skb->len < 10)) {
		dev_kfree_skb(skb);
		return true;
	}

	rcu_read_lock();

	/* initialises tx */
	led_len = skb->len;
	res_prepare = ieee80211_tx_prepare(sdata, &tx, skb);

	if (unlikely(res_prepare == TX_DROP)) {
		dev_kfree_skb(skb);
		goto out;
	} else if (unlikely(res_prepare == TX_QUEUED)) {
		goto out;
	}

	tx.channel = local->hw.conf.channel;
	info->band = tx.channel->band;

	/* set up hw_queue value early */
	if (!(info->flags & IEEE80211_TX_CTL_TX_OFFCHAN) ||
	    !(local->hw.flags & IEEE80211_HW_QUEUE_CONTROL))
		info->hw_queue =
			sdata->vif.hw_queue[skb_get_queue_mapping(skb)];

	if (!invoke_tx_handlers(&tx))
		result = __ieee80211_tx(local, &tx.skbs, led_len,
					tx.sta, txpending);
 out:
	rcu_read_unlock();
	return result;
}

/* device xmit handlers */

static int ieee80211_skb_resize(struct ieee80211_sub_if_data *sdata,
				struct sk_buff *skb,
				int head_need, bool may_encrypt)
{
	struct ieee80211_local *local = sdata->local;
	int tail_need = 0;

	if (may_encrypt && sdata->crypto_tx_tailroom_needed_cnt) {
		tail_need = IEEE80211_ENCRYPT_TAILROOM;
		tail_need -= skb_tailroom(skb);
		tail_need = max_t(int, tail_need, 0);
	}

	if (skb_cloned(skb))
		I802_DEBUG_INC(local->tx_expand_skb_head_cloned);
	else if (head_need || tail_need)
		I802_DEBUG_INC(local->tx_expand_skb_head);
	else
		return 0;

	if (pskb_expand_head(skb, head_need, tail_need, GFP_ATOMIC)) {
		wiphy_debug(local->hw.wiphy,
			    "failed to reallocate TX buffer\n");
		return -ENOMEM;
	}

	return 0;
}

void ieee80211_xmit(struct ieee80211_sub_if_data *sdata, struct sk_buff *skb)
{
	struct ieee80211_local *local = sdata->local;
	struct ieee80211_tx_info *info = IEEE80211_SKB_CB(skb);
	struct ieee80211_hdr *hdr = (struct ieee80211_hdr *) skb->data;
	int headroom;
	bool may_encrypt;

	rcu_read_lock();

	may_encrypt = !(info->flags & IEEE80211_TX_INTFL_DONT_ENCRYPT);

	headroom = local->tx_headroom;
	if (may_encrypt)
		headroom += IEEE80211_ENCRYPT_HEADROOM;
	headroom -= skb_headroom(skb);
	headroom = max_t(int, 0, headroom);

	if (ieee80211_skb_resize(sdata, skb, headroom, may_encrypt)) {
		dev_kfree_skb(skb);
		rcu_read_unlock();
		return;
	}

	hdr = (struct ieee80211_hdr *) skb->data;
	info->control.vif = &sdata->vif;

	if (ieee80211_vif_is_mesh(&sdata->vif) &&
	    ieee80211_is_data(hdr->frame_control) &&
	    !is_multicast_ether_addr(hdr->addr1) &&
	    mesh_nexthop_resolve(skb, sdata)) {
		/* skb queued: don't free */
		rcu_read_unlock();
		return;
	}

	ieee80211_set_qos_hdr(sdata, skb);
	ieee80211_tx(sdata, skb, false);
	rcu_read_unlock();
}

static bool ieee80211_parse_tx_radiotap(struct sk_buff *skb)
{
	struct ieee80211_radiotap_iterator iterator;
	struct ieee80211_radiotap_header *rthdr =
		(struct ieee80211_radiotap_header *) skb->data;
	struct ieee80211_tx_info *info = IEEE80211_SKB_CB(skb);
	int ret = ieee80211_radiotap_iterator_init(&iterator, rthdr, skb->len,
						   NULL);
	u16 txflags;

	info->flags |= IEEE80211_TX_INTFL_DONT_ENCRYPT |
		       IEEE80211_TX_CTL_DONTFRAG;

	/*
	 * for every radiotap entry that is present
	 * (ieee80211_radiotap_iterator_next returns -ENOENT when no more
	 * entries present, or -EINVAL on error)
	 */

	while (!ret) {
		ret = ieee80211_radiotap_iterator_next(&iterator);

		if (ret)
			continue;

		/* see if this argument is something we can use */
		switch (iterator.this_arg_index) {
		/*
		 * You must take care when dereferencing iterator.this_arg
		 * for multibyte types... the pointer is not aligned.  Use
		 * get_unaligned((type *)iterator.this_arg) to dereference
		 * iterator.this_arg for type "type" safely on all arches.
		*/
		case IEEE80211_RADIOTAP_FLAGS:
			if (*iterator.this_arg & IEEE80211_RADIOTAP_F_FCS) {
				/*
				 * this indicates that the skb we have been
				 * handed has the 32-bit FCS CRC at the end...
				 * we should react to that by snipping it off
				 * because it will be recomputed and added
				 * on transmission
				 */
				if (skb->len < (iterator._max_length + FCS_LEN))
					return false;

				skb_trim(skb, skb->len - FCS_LEN);
			}
			if (*iterator.this_arg & IEEE80211_RADIOTAP_F_WEP)
				info->flags &= ~IEEE80211_TX_INTFL_DONT_ENCRYPT;
			if (*iterator.this_arg & IEEE80211_RADIOTAP_F_FRAG)
				info->flags &= ~IEEE80211_TX_CTL_DONTFRAG;
			break;

		case IEEE80211_RADIOTAP_TX_FLAGS:
			txflags = get_unaligned_le16(iterator.this_arg);
			if (txflags & IEEE80211_RADIOTAP_F_TX_NOACK)
				info->flags |= IEEE80211_TX_CTL_NO_ACK;
			break;

		/*
		 * Please update the file
		 * Documentation/networking/mac80211-injection.txt
		 * when parsing new fields here.
		 */

		default:
			break;
		}
	}

	if (ret != -ENOENT) /* ie, if we didn't simply run out of fields */
		return false;

	/*
	 * remove the radiotap header
	 * iterator->_max_length was sanity-checked against
	 * skb->len by iterator init
	 */
	skb_pull(skb, iterator._max_length);

	return true;
}

netdev_tx_t ieee80211_monitor_start_xmit(struct sk_buff *skb,
					 struct net_device *dev)
{
	struct ieee80211_local *local = wdev_priv(dev->ieee80211_ptr);
	struct ieee80211_channel *chan = local->hw.conf.channel;
	struct ieee80211_radiotap_header *prthdr =
		(struct ieee80211_radiotap_header *)skb->data;
	struct ieee80211_tx_info *info = IEEE80211_SKB_CB(skb);
	struct ieee80211_hdr *hdr;
	struct ieee80211_sub_if_data *tmp_sdata, *sdata;
	u16 len_rthdr;
	int hdrlen;

	/*
	 * Frame injection is not allowed if beaconing is not allowed
	 * or if we need radar detection. Beaconing is usually not allowed when
	 * the mode or operation (Adhoc, AP, Mesh) does not support DFS.
	 * Passive scan is also used in world regulatory domains where
	 * your country is not known and as such it should be treated as
	 * NO TX unless the channel is explicitly allowed in which case
	 * your current regulatory domain would not have the passive scan
	 * flag.
	 *
	 * Since AP mode uses monitor interfaces to inject/TX management
	 * frames we can make AP mode the exception to this rule once it
	 * supports radar detection as its implementation can deal with
	 * radar detection by itself. We can do that later by adding a
	 * monitor flag interfaces used for AP support.
	 */
	if ((chan->flags & (IEEE80211_CHAN_NO_IBSS | IEEE80211_CHAN_RADAR |
	     IEEE80211_CHAN_PASSIVE_SCAN)))
		goto fail;

	/* check for not even having the fixed radiotap header part */
	if (unlikely(skb->len < sizeof(struct ieee80211_radiotap_header)))
		goto fail; /* too short to be possibly valid */

	/* is it a header version we can trust to find length from? */
	if (unlikely(prthdr->it_version))
		goto fail; /* only version 0 is supported */

	/* then there must be a radiotap header with a length we can use */
	len_rthdr = ieee80211_get_radiotap_len(skb->data);

	/* does the skb contain enough to deliver on the alleged length? */
	if (unlikely(skb->len < len_rthdr))
		goto fail; /* skb too short for claimed rt header extent */

	/*
	 * fix up the pointers accounting for the radiotap
	 * header still being in there.  We are being given
	 * a precooked IEEE80211 header so no need for
	 * normal processing
	 */
	skb_set_mac_header(skb, len_rthdr);
	/*
	 * these are just fixed to the end of the rt area since we
	 * don't have any better information and at this point, nobody cares
	 */
	skb_set_network_header(skb, len_rthdr);
	skb_set_transport_header(skb, len_rthdr);

	if (skb->len < len_rthdr + 2)
		goto fail;

	hdr = (struct ieee80211_hdr *)(skb->data + len_rthdr);
	hdrlen = ieee80211_hdrlen(hdr->frame_control);

	if (skb->len < len_rthdr + hdrlen)
		goto fail;

	/*
	 * Initialize skb->protocol if the injected frame is a data frame
	 * carrying a rfc1042 header
	 */
	if (ieee80211_is_data(hdr->frame_control) &&
	    skb->len >= len_rthdr + hdrlen + sizeof(rfc1042_header) + 2) {
		u8 *payload = (u8 *)hdr + hdrlen;

		if (ether_addr_equal(payload, rfc1042_header))
			skb->protocol = cpu_to_be16((payload[6] << 8) |
						    payload[7]);
	}

	memset(info, 0, sizeof(*info));

	info->flags = IEEE80211_TX_CTL_REQ_TX_STATUS |
		      IEEE80211_TX_CTL_INJECTED;

	/* process and remove the injection radiotap header */
	if (!ieee80211_parse_tx_radiotap(skb))
		goto fail;

	rcu_read_lock();

	/*
	 * We process outgoing injected frames that have a local address
	 * we handle as though they are non-injected frames.
	 * This code here isn't entirely correct, the local MAC address
	 * isn't always enough to find the interface to use; for proper
	 * VLAN/WDS support we will need a different mechanism (which
	 * likely isn't going to be monitor interfaces).
	 */
	sdata = IEEE80211_DEV_TO_SUB_IF(dev);

	list_for_each_entry_rcu(tmp_sdata, &local->interfaces, list) {
		if (!ieee80211_sdata_running(tmp_sdata))
			continue;
		if (tmp_sdata->vif.type == NL80211_IFTYPE_MONITOR ||
		    tmp_sdata->vif.type == NL80211_IFTYPE_AP_VLAN ||
		    tmp_sdata->vif.type == NL80211_IFTYPE_WDS)
			continue;
		if (ether_addr_equal(tmp_sdata->vif.addr, hdr->addr2)) {
			sdata = tmp_sdata;
			break;
		}
	}

	ieee80211_xmit(sdata, skb);
	rcu_read_unlock();

	return NETDEV_TX_OK;

fail:
	dev_kfree_skb(skb);
	return NETDEV_TX_OK; /* meaning, we dealt with the skb */
}

/**
 * ieee80211_subif_start_xmit - netif start_xmit function for Ethernet-type
 * subinterfaces (wlan#, WDS, and VLAN interfaces)
 * @skb: packet to be sent
 * @dev: incoming interface
 *
 * Returns: 0 on success (and frees skb in this case) or 1 on failure (skb will
 * not be freed, and caller is responsible for either retrying later or freeing
 * skb).
 *
 * This function takes in an Ethernet header and encapsulates it with suitable
 * IEEE 802.11 header based on which interface the packet is coming in. The
 * encapsulated packet will then be passed to master interface, wlan#.11, for
 * transmission (through low-level driver).
 */
netdev_tx_t ieee80211_subif_start_xmit(struct sk_buff *skb,
				    struct net_device *dev)
{
	struct ieee80211_sub_if_data *sdata = IEEE80211_DEV_TO_SUB_IF(dev);
	struct ieee80211_local *local = sdata->local;
	struct ieee80211_tx_info *info;
	int ret = NETDEV_TX_BUSY, head_need;
	u16 ethertype, hdrlen,  meshhdrlen = 0;
	__le16 fc;
	struct ieee80211_hdr hdr;
	struct ieee80211s_hdr mesh_hdr __maybe_unused;
	struct mesh_path __maybe_unused *mppath = NULL, *mpath = NULL;
	const u8 *encaps_data;
	int encaps_len, skip_header_bytes;
	int nh_pos, h_pos;
	struct sta_info *sta = NULL;
	bool wme_sta = false, authorized = false, tdls_auth = false;
	bool tdls_direct = false;
	bool multicast;
	u32 info_flags = 0;
	u16 info_id = 0;

	if (unlikely(skb->len < ETH_HLEN)) {
		ret = NETDEV_TX_OK;
		goto fail;
	}

	/* convert Ethernet header to proper 802.11 header (based on
	 * operation mode) */
	ethertype = (skb->data[12] << 8) | skb->data[13];
	fc = cpu_to_le16(IEEE80211_FTYPE_DATA | IEEE80211_STYPE_DATA);

	switch (sdata->vif.type) {
	case NL80211_IFTYPE_AP_VLAN:
		rcu_read_lock();
		sta = rcu_dereference(sdata->u.vlan.sta);
		if (sta) {
			fc |= cpu_to_le16(IEEE80211_FCTL_FROMDS | IEEE80211_FCTL_TODS);
			/* RA TA DA SA */
			memcpy(hdr.addr1, sta->sta.addr, ETH_ALEN);
			memcpy(hdr.addr2, sdata->vif.addr, ETH_ALEN);
			memcpy(hdr.addr3, skb->data, ETH_ALEN);
			memcpy(hdr.addr4, skb->data + ETH_ALEN, ETH_ALEN);
			hdrlen = 30;
			authorized = test_sta_flag(sta, WLAN_STA_AUTHORIZED);
			wme_sta = test_sta_flag(sta, WLAN_STA_WME);
		}
		rcu_read_unlock();
		if (sta)
			break;
		/* fall through */
	case NL80211_IFTYPE_AP:
		fc |= cpu_to_le16(IEEE80211_FCTL_FROMDS);
		/* DA BSSID SA */
		memcpy(hdr.addr1, skb->data, ETH_ALEN);
		memcpy(hdr.addr2, sdata->vif.addr, ETH_ALEN);
		memcpy(hdr.addr3, skb->data + ETH_ALEN, ETH_ALEN);
		hdrlen = 24;
		break;
	case NL80211_IFTYPE_WDS:
		fc |= cpu_to_le16(IEEE80211_FCTL_FROMDS | IEEE80211_FCTL_TODS);
		/* RA TA DA SA */
		memcpy(hdr.addr1, sdata->u.wds.remote_addr, ETH_ALEN);
		memcpy(hdr.addr2, sdata->vif.addr, ETH_ALEN);
		memcpy(hdr.addr3, skb->data, ETH_ALEN);
		memcpy(hdr.addr4, skb->data + ETH_ALEN, ETH_ALEN);
		hdrlen = 30;
		break;
#ifdef CONFIG_MAC80211_MESH
	case NL80211_IFTYPE_MESH_POINT:
		if (!sdata->u.mesh.mshcfg.dot11MeshTTL) {
			/* Do not send frames with mesh_ttl == 0 */
			sdata->u.mesh.mshstats.dropped_frames_ttl++;
			ret = NETDEV_TX_OK;
			goto fail;
		}
		rcu_read_lock();
		if (!is_multicast_ether_addr(skb->data)) {
			mpath = mesh_path_lookup(skb->data, sdata);
			if (!mpath)
				mppath = mpp_path_lookup(skb->data, sdata);
		}

		/*
		 * Use address extension if it is a packet from
		 * another interface or if we know the destination
		 * is being proxied by a portal (i.e. portal address
		 * differs from proxied address)
		 */
		if (ether_addr_equal(sdata->vif.addr, skb->data + ETH_ALEN) &&
		    !(mppath && !ether_addr_equal(mppath->mpp, skb->data))) {
			hdrlen = ieee80211_fill_mesh_addresses(&hdr, &fc,
					skb->data, skb->data + ETH_ALEN);
			rcu_read_unlock();
			meshhdrlen = ieee80211_new_mesh_header(&mesh_hdr,
					sdata, NULL, NULL);
		} else {
			/* DS -> MBSS (802.11-2012 13.11.3.3).
			 * For unicast with unknown forwarding information,
			 * destination might be in the MBSS or if that fails
			 * forwarded to another mesh gate. In either case
			 * resolution will be handled in ieee80211_xmit(), so
			 * leave the original DA. This also works for mcast */
			const u8 *mesh_da = skb->data;

			if (mppath)
				mesh_da = mppath->mpp;
			else if (mpath)
				mesh_da = mpath->dst;
			rcu_read_unlock();

<<<<<<< HEAD
			if (is_multicast_ether_addr(skb->data))
				/* DA TA mSA AE:SA */
				mesh_da = skb->data;
			else {
				static const u8 bcast[ETH_ALEN] =
					{ 0xff, 0xff, 0xff, 0xff, 0xff, 0xff };
				if (mppath) {
					/* RA TA mDA mSA AE:DA SA */
					mesh_da = mppath->mpp;
					is_mesh_mcast = 0;
				} else if (mpath) {
					mesh_da = mpath->dst;
					is_mesh_mcast = 0;
				} else {
					/* DA TA mSA AE:SA */
					mesh_da = bcast;
				}
			}
=======
>>>>>>> 9450d57e
			hdrlen = ieee80211_fill_mesh_addresses(&hdr, &fc,
					mesh_da, sdata->vif.addr);
			if (is_multicast_ether_addr(mesh_da))
				/* DA TA mSA AE:SA */
				meshhdrlen =
					ieee80211_new_mesh_header(&mesh_hdr,
							sdata,
							skb->data + ETH_ALEN,
							NULL);
			else
				/* RA TA mDA mSA AE:DA SA */
				meshhdrlen =
					ieee80211_new_mesh_header(&mesh_hdr,
							sdata,
							skb->data,
							skb->data + ETH_ALEN);

		}
		break;
#endif
	case NL80211_IFTYPE_STATION:
		if (sdata->wdev.wiphy->flags & WIPHY_FLAG_SUPPORTS_TDLS) {
			bool tdls_peer = false;

			rcu_read_lock();
			sta = sta_info_get(sdata, skb->data);
			if (sta) {
				authorized = test_sta_flag(sta,
							WLAN_STA_AUTHORIZED);
				wme_sta = test_sta_flag(sta, WLAN_STA_WME);
				tdls_peer = test_sta_flag(sta,
							 WLAN_STA_TDLS_PEER);
				tdls_auth = test_sta_flag(sta,
						WLAN_STA_TDLS_PEER_AUTH);
			}
			rcu_read_unlock();

			/*
			 * If the TDLS link is enabled, send everything
			 * directly. Otherwise, allow TDLS setup frames
			 * to be transmitted indirectly.
			 */
			tdls_direct = tdls_peer && (tdls_auth ||
				 !(ethertype == ETH_P_TDLS && skb->len > 14 &&
				   skb->data[14] == WLAN_TDLS_SNAP_RFTYPE));
		}

		if (tdls_direct) {
			/* link during setup - throw out frames to peer */
			if (!tdls_auth) {
				ret = NETDEV_TX_OK;
				goto fail;
			}

			/* DA SA BSSID */
			memcpy(hdr.addr1, skb->data, ETH_ALEN);
			memcpy(hdr.addr2, skb->data + ETH_ALEN, ETH_ALEN);
			memcpy(hdr.addr3, sdata->u.mgd.bssid, ETH_ALEN);
			hdrlen = 24;
		}  else if (sdata->u.mgd.use_4addr &&
			    cpu_to_be16(ethertype) != sdata->control_port_protocol) {
			fc |= cpu_to_le16(IEEE80211_FCTL_FROMDS |
					  IEEE80211_FCTL_TODS);
			/* RA TA DA SA */
			memcpy(hdr.addr1, sdata->u.mgd.bssid, ETH_ALEN);
			memcpy(hdr.addr2, sdata->vif.addr, ETH_ALEN);
			memcpy(hdr.addr3, skb->data, ETH_ALEN);
			memcpy(hdr.addr4, skb->data + ETH_ALEN, ETH_ALEN);
			hdrlen = 30;
		} else {
			fc |= cpu_to_le16(IEEE80211_FCTL_TODS);
			/* BSSID SA DA */
			memcpy(hdr.addr1, sdata->u.mgd.bssid, ETH_ALEN);
			memcpy(hdr.addr2, skb->data + ETH_ALEN, ETH_ALEN);
			memcpy(hdr.addr3, skb->data, ETH_ALEN);
			hdrlen = 24;
		}
		break;
	case NL80211_IFTYPE_ADHOC:
		/* DA SA BSSID */
		memcpy(hdr.addr1, skb->data, ETH_ALEN);
		memcpy(hdr.addr2, skb->data + ETH_ALEN, ETH_ALEN);
		memcpy(hdr.addr3, sdata->u.ibss.bssid, ETH_ALEN);
		hdrlen = 24;
		break;
	default:
		ret = NETDEV_TX_OK;
		goto fail;
	}

	/*
	 * There's no need to try to look up the destination
	 * if it is a multicast address (which can only happen
	 * in AP mode)
	 */
	multicast = is_multicast_ether_addr(hdr.addr1);
	if (!multicast) {
		rcu_read_lock();
		sta = sta_info_get(sdata, hdr.addr1);
		if (sta) {
			authorized = test_sta_flag(sta, WLAN_STA_AUTHORIZED);
			wme_sta = test_sta_flag(sta, WLAN_STA_WME);
		}
		rcu_read_unlock();
	}

	/* For mesh, the use of the QoS header is mandatory */
	if (ieee80211_vif_is_mesh(&sdata->vif))
		wme_sta = true;

	/* receiver and we are QoS enabled, use a QoS type frame */
	if (wme_sta && local->hw.queues >= IEEE80211_NUM_ACS) {
		fc |= cpu_to_le16(IEEE80211_STYPE_QOS_DATA);
		hdrlen += 2;
	}

	/*
	 * Drop unicast frames to unauthorised stations unless they are
	 * EAPOL frames from the local station.
	 */
	if (unlikely(!ieee80211_vif_is_mesh(&sdata->vif) &&
		     !is_multicast_ether_addr(hdr.addr1) && !authorized &&
		     (cpu_to_be16(ethertype) != sdata->control_port_protocol ||
		      !ether_addr_equal(sdata->vif.addr, skb->data + ETH_ALEN)))) {
#ifdef CONFIG_MAC80211_VERBOSE_DEBUG
		net_info_ratelimited("%s: dropped frame to %pM (unauthorized port)\n",
				    dev->name, hdr.addr1);
#endif

		I802_DEBUG_INC(local->tx_handlers_drop_unauth_port);

		ret = NETDEV_TX_OK;
		goto fail;
	}

	if (unlikely(!multicast && skb->sk &&
		     skb_shinfo(skb)->tx_flags & SKBTX_WIFI_STATUS)) {
		struct sk_buff *orig_skb = skb;

		skb = skb_clone(skb, GFP_ATOMIC);
		if (skb) {
			unsigned long flags;
			int id, r;

			spin_lock_irqsave(&local->ack_status_lock, flags);
			r = idr_get_new_above(&local->ack_status_frames,
					      orig_skb, 1, &id);
			if (r == -EAGAIN) {
				idr_pre_get(&local->ack_status_frames,
					    GFP_ATOMIC);
				r = idr_get_new_above(&local->ack_status_frames,
						      orig_skb, 1, &id);
			}
			if (WARN_ON(!id) || id > 0xffff) {
				idr_remove(&local->ack_status_frames, id);
				r = -ERANGE;
			}
			spin_unlock_irqrestore(&local->ack_status_lock, flags);

			if (!r) {
				info_id = id;
				info_flags |= IEEE80211_TX_CTL_REQ_TX_STATUS;
			} else if (skb_shared(skb)) {
				kfree_skb(orig_skb);
			} else {
				kfree_skb(skb);
				skb = orig_skb;
			}
		} else {
			/* couldn't clone -- lose tx status ... */
			skb = orig_skb;
		}
	}

	/*
	 * If the skb is shared we need to obtain our own copy.
	 */
	if (skb_shared(skb)) {
		struct sk_buff *tmp_skb = skb;

		/* can't happen -- skb is a clone if info_id != 0 */
		WARN_ON(info_id);

		skb = skb_clone(skb, GFP_ATOMIC);
		kfree_skb(tmp_skb);

		if (!skb) {
			ret = NETDEV_TX_OK;
			goto fail;
		}
	}

	hdr.frame_control = fc;
	hdr.duration_id = 0;
	hdr.seq_ctrl = 0;

	skip_header_bytes = ETH_HLEN;
	if (ethertype == ETH_P_AARP || ethertype == ETH_P_IPX) {
		encaps_data = bridge_tunnel_header;
		encaps_len = sizeof(bridge_tunnel_header);
		skip_header_bytes -= 2;
	} else if (ethertype >= 0x600) {
		encaps_data = rfc1042_header;
		encaps_len = sizeof(rfc1042_header);
		skip_header_bytes -= 2;
	} else {
		encaps_data = NULL;
		encaps_len = 0;
	}

	nh_pos = skb_network_header(skb) - skb->data;
	h_pos = skb_transport_header(skb) - skb->data;

	skb_pull(skb, skip_header_bytes);
	nh_pos -= skip_header_bytes;
	h_pos -= skip_header_bytes;

	head_need = hdrlen + encaps_len + meshhdrlen - skb_headroom(skb);

	/*
	 * So we need to modify the skb header and hence need a copy of
	 * that. The head_need variable above doesn't, so far, include
	 * the needed header space that we don't need right away. If we
	 * can, then we don't reallocate right now but only after the
	 * frame arrives at the master device (if it does...)
	 *
	 * If we cannot, however, then we will reallocate to include all
	 * the ever needed space. Also, if we need to reallocate it anyway,
	 * make it big enough for everything we may ever need.
	 */

	if (head_need > 0 || skb_cloned(skb)) {
		head_need += IEEE80211_ENCRYPT_HEADROOM;
		head_need += local->tx_headroom;
		head_need = max_t(int, 0, head_need);
		if (ieee80211_skb_resize(sdata, skb, head_need, true))
			goto fail;
	}

	if (encaps_data) {
		memcpy(skb_push(skb, encaps_len), encaps_data, encaps_len);
		nh_pos += encaps_len;
		h_pos += encaps_len;
	}

#ifdef CONFIG_MAC80211_MESH
	if (meshhdrlen > 0) {
		memcpy(skb_push(skb, meshhdrlen), &mesh_hdr, meshhdrlen);
		nh_pos += meshhdrlen;
		h_pos += meshhdrlen;
	}
#endif

	if (ieee80211_is_data_qos(fc)) {
		__le16 *qos_control;

		qos_control = (__le16*) skb_push(skb, 2);
		memcpy(skb_push(skb, hdrlen - 2), &hdr, hdrlen - 2);
		/*
		 * Maybe we could actually set some fields here, for now just
		 * initialise to zero to indicate no special operation.
		 */
		*qos_control = 0;
	} else
		memcpy(skb_push(skb, hdrlen), &hdr, hdrlen);

	nh_pos += hdrlen;
	h_pos += hdrlen;

	dev->stats.tx_packets++;
	dev->stats.tx_bytes += skb->len;

	/* Update skb pointers to various headers since this modified frame
	 * is going to go through Linux networking code that may potentially
	 * need things like pointer to IP header. */
	skb_set_mac_header(skb, 0);
	skb_set_network_header(skb, nh_pos);
	skb_set_transport_header(skb, h_pos);

	info = IEEE80211_SKB_CB(skb);
	memset(info, 0, sizeof(*info));

	dev->trans_start = jiffies;

	info->flags = info_flags;
	info->ack_frame_id = info_id;

	ieee80211_xmit(sdata, skb);

	return NETDEV_TX_OK;

 fail:
	if (ret == NETDEV_TX_OK)
		dev_kfree_skb(skb);

	return ret;
}


/*
 * ieee80211_clear_tx_pending may not be called in a context where
 * it is possible that it packets could come in again.
 */
void ieee80211_clear_tx_pending(struct ieee80211_local *local)
{
	int i;

	for (i = 0; i < local->hw.queues; i++)
		skb_queue_purge(&local->pending[i]);
}

/*
 * Returns false if the frame couldn't be transmitted but was queued instead,
 * which in this case means re-queued -- take as an indication to stop sending
 * more pending frames.
 */
static bool ieee80211_tx_pending_skb(struct ieee80211_local *local,
				     struct sk_buff *skb)
{
	struct ieee80211_tx_info *info = IEEE80211_SKB_CB(skb);
	struct ieee80211_sub_if_data *sdata;
	struct sta_info *sta;
	struct ieee80211_hdr *hdr;
	bool result;

	sdata = vif_to_sdata(info->control.vif);

	if (info->flags & IEEE80211_TX_INTFL_NEED_TXPROCESSING) {
		result = ieee80211_tx(sdata, skb, true);
	} else {
		struct sk_buff_head skbs;

		__skb_queue_head_init(&skbs);
		__skb_queue_tail(&skbs, skb);

		hdr = (struct ieee80211_hdr *)skb->data;
		sta = sta_info_get(sdata, hdr->addr1);

		result = __ieee80211_tx(local, &skbs, skb->len, sta, true);
	}

	return result;
}

/*
 * Transmit all pending packets. Called from tasklet.
 */
void ieee80211_tx_pending(unsigned long data)
{
	struct ieee80211_local *local = (struct ieee80211_local *)data;
	unsigned long flags;
	int i;
	bool txok;

	rcu_read_lock();

	spin_lock_irqsave(&local->queue_stop_reason_lock, flags);
	for (i = 0; i < local->hw.queues; i++) {
		/*
		 * If queue is stopped by something other than due to pending
		 * frames, or we have no pending frames, proceed to next queue.
		 */
		if (local->queue_stop_reasons[i] ||
		    skb_queue_empty(&local->pending[i]))
			continue;

		while (!skb_queue_empty(&local->pending[i])) {
			struct sk_buff *skb = __skb_dequeue(&local->pending[i]);
			struct ieee80211_tx_info *info = IEEE80211_SKB_CB(skb);

			if (WARN_ON(!info->control.vif)) {
				kfree_skb(skb);
				continue;
			}

			spin_unlock_irqrestore(&local->queue_stop_reason_lock,
						flags);

			txok = ieee80211_tx_pending_skb(local, skb);
			spin_lock_irqsave(&local->queue_stop_reason_lock,
					  flags);
			if (!txok)
				break;
		}

		if (skb_queue_empty(&local->pending[i]))
			ieee80211_propagate_queue_wake(local, i);
	}
	spin_unlock_irqrestore(&local->queue_stop_reason_lock, flags);

	rcu_read_unlock();
}

/* functions for drivers to get certain frames */

static void ieee80211_beacon_add_tim(struct ieee80211_sub_if_data *sdata,
				     struct ieee80211_if_ap *bss,
				     struct sk_buff *skb,
				     struct beacon_data *beacon)
{
	u8 *pos, *tim;
	int aid0 = 0;
	int i, have_bits = 0, n1, n2;

	/* Generate bitmap for TIM only if there are any STAs in power save
	 * mode. */
	if (atomic_read(&bss->num_sta_ps) > 0)
		/* in the hope that this is faster than
		 * checking byte-for-byte */
		have_bits = !bitmap_empty((unsigned long*)bss->tim,
					  IEEE80211_MAX_AID+1);

	if (bss->dtim_count == 0)
		bss->dtim_count = sdata->vif.bss_conf.dtim_period - 1;
	else
		bss->dtim_count--;

	tim = pos = (u8 *) skb_put(skb, 6);
	*pos++ = WLAN_EID_TIM;
	*pos++ = 4;
	*pos++ = bss->dtim_count;
	*pos++ = sdata->vif.bss_conf.dtim_period;

	if (bss->dtim_count == 0 && !skb_queue_empty(&bss->ps_bc_buf))
		aid0 = 1;

	bss->dtim_bc_mc = aid0 == 1;

	if (have_bits) {
		/* Find largest even number N1 so that bits numbered 1 through
		 * (N1 x 8) - 1 in the bitmap are 0 and number N2 so that bits
		 * (N2 + 1) x 8 through 2007 are 0. */
		n1 = 0;
		for (i = 0; i < IEEE80211_MAX_TIM_LEN; i++) {
			if (bss->tim[i]) {
				n1 = i & 0xfe;
				break;
			}
		}
		n2 = n1;
		for (i = IEEE80211_MAX_TIM_LEN - 1; i >= n1; i--) {
			if (bss->tim[i]) {
				n2 = i;
				break;
			}
		}

		/* Bitmap control */
		*pos++ = n1 | aid0;
		/* Part Virt Bitmap */
		skb_put(skb, n2 - n1);
		memcpy(pos, bss->tim + n1, n2 - n1 + 1);

		tim[1] = n2 - n1 + 4;
	} else {
		*pos++ = aid0; /* Bitmap control */
		*pos++ = 0; /* Part Virt Bitmap */
	}
}

struct sk_buff *ieee80211_beacon_get_tim(struct ieee80211_hw *hw,
					 struct ieee80211_vif *vif,
					 u16 *tim_offset, u16 *tim_length)
{
	struct ieee80211_local *local = hw_to_local(hw);
	struct sk_buff *skb = NULL;
	struct ieee80211_tx_info *info;
	struct ieee80211_sub_if_data *sdata = NULL;
	struct ieee80211_if_ap *ap = NULL;
	struct beacon_data *beacon;
	struct ieee80211_supported_band *sband;
	enum ieee80211_band band = local->hw.conf.channel->band;
	struct ieee80211_tx_rate_control txrc;

	sband = local->hw.wiphy->bands[band];

	rcu_read_lock();

	sdata = vif_to_sdata(vif);

	if (!ieee80211_sdata_running(sdata))
		goto out;

	if (tim_offset)
		*tim_offset = 0;
	if (tim_length)
		*tim_length = 0;

	if (sdata->vif.type == NL80211_IFTYPE_AP) {
		ap = &sdata->u.ap;
		beacon = rcu_dereference(ap->beacon);
		if (beacon) {
			/*
			 * headroom, head length,
			 * tail length and maximum TIM length
			 */
			skb = dev_alloc_skb(local->tx_headroom +
					    beacon->head_len +
					    beacon->tail_len + 256);
			if (!skb)
				goto out;

			skb_reserve(skb, local->tx_headroom);
			memcpy(skb_put(skb, beacon->head_len), beacon->head,
			       beacon->head_len);

			/*
			 * Not very nice, but we want to allow the driver to call
			 * ieee80211_beacon_get() as a response to the set_tim()
			 * callback. That, however, is already invoked under the
			 * sta_lock to guarantee consistent and race-free update
			 * of the tim bitmap in mac80211 and the driver.
			 */
			if (local->tim_in_locked_section) {
				ieee80211_beacon_add_tim(sdata, ap, skb,
							 beacon);
			} else {
				unsigned long flags;

				spin_lock_irqsave(&local->tim_lock, flags);
				ieee80211_beacon_add_tim(sdata, ap, skb,
							 beacon);
				spin_unlock_irqrestore(&local->tim_lock, flags);
			}

			if (tim_offset)
				*tim_offset = beacon->head_len;
			if (tim_length)
				*tim_length = skb->len - beacon->head_len;

			if (beacon->tail)
				memcpy(skb_put(skb, beacon->tail_len),
				       beacon->tail, beacon->tail_len);
		} else
			goto out;
	} else if (sdata->vif.type == NL80211_IFTYPE_ADHOC) {
		struct ieee80211_if_ibss *ifibss = &sdata->u.ibss;
		struct ieee80211_hdr *hdr;
		struct sk_buff *presp = rcu_dereference(ifibss->presp);

		if (!presp)
			goto out;

		skb = skb_copy(presp, GFP_ATOMIC);
		if (!skb)
			goto out;

		hdr = (struct ieee80211_hdr *) skb->data;
		hdr->frame_control = cpu_to_le16(IEEE80211_FTYPE_MGMT |
						 IEEE80211_STYPE_BEACON);
	} else if (ieee80211_vif_is_mesh(&sdata->vif)) {
		struct ieee80211_mgmt *mgmt;
		struct ieee80211_if_mesh *ifmsh = &sdata->u.mesh;
		u8 *pos;
		int hdr_len = offsetof(struct ieee80211_mgmt, u.beacon) +
			      sizeof(mgmt->u.beacon);

#ifdef CONFIG_MAC80211_MESH
		if (!sdata->u.mesh.mesh_id_len)
			goto out;
#endif

		if (ifmsh->sync_ops)
			ifmsh->sync_ops->adjust_tbtt(
						sdata);

		skb = dev_alloc_skb(local->tx_headroom +
				    hdr_len +
				    2 + /* NULL SSID */
				    2 + 8 + /* supported rates */
				    2 + 3 + /* DS params */
				    2 + (IEEE80211_MAX_SUPP_RATES - 8) +
				    2 + sizeof(struct ieee80211_ht_cap) +
				    2 + sizeof(struct ieee80211_ht_operation) +
				    2 + sdata->u.mesh.mesh_id_len +
				    2 + sizeof(struct ieee80211_meshconf_ie) +
				    sdata->u.mesh.ie_len);
		if (!skb)
			goto out;

		skb_reserve(skb, local->hw.extra_tx_headroom);
		mgmt = (struct ieee80211_mgmt *) skb_put(skb, hdr_len);
		memset(mgmt, 0, hdr_len);
		mgmt->frame_control =
		    cpu_to_le16(IEEE80211_FTYPE_MGMT | IEEE80211_STYPE_BEACON);
		memset(mgmt->da, 0xff, ETH_ALEN);
		memcpy(mgmt->sa, sdata->vif.addr, ETH_ALEN);
		memcpy(mgmt->bssid, sdata->vif.addr, ETH_ALEN);
		mgmt->u.beacon.beacon_int =
			cpu_to_le16(sdata->vif.bss_conf.beacon_int);
		mgmt->u.beacon.capab_info |= cpu_to_le16(
			sdata->u.mesh.security ? WLAN_CAPABILITY_PRIVACY : 0);

		pos = skb_put(skb, 2);
		*pos++ = WLAN_EID_SSID;
		*pos++ = 0x0;

		if (ieee80211_add_srates_ie(sdata, skb, true) ||
		    mesh_add_ds_params_ie(skb, sdata) ||
		    ieee80211_add_ext_srates_ie(sdata, skb, true) ||
		    mesh_add_rsn_ie(skb, sdata) ||
		    mesh_add_ht_cap_ie(skb, sdata) ||
		    mesh_add_ht_oper_ie(skb, sdata) ||
		    mesh_add_meshid_ie(skb, sdata) ||
		    mesh_add_meshconf_ie(skb, sdata) ||
		    mesh_add_vendor_ies(skb, sdata)) {
			pr_err("o11s: couldn't add ies!\n");
			goto out;
		}
	} else {
		WARN_ON(1);
		goto out;
	}

	info = IEEE80211_SKB_CB(skb);

	info->flags |= IEEE80211_TX_INTFL_DONT_ENCRYPT;
	info->flags |= IEEE80211_TX_CTL_NO_ACK;
	info->band = band;

	memset(&txrc, 0, sizeof(txrc));
	txrc.hw = hw;
	txrc.sband = sband;
	txrc.bss_conf = &sdata->vif.bss_conf;
	txrc.skb = skb;
	txrc.reported_rate.idx = -1;
	txrc.rate_idx_mask = sdata->rc_rateidx_mask[band];
	if (txrc.rate_idx_mask == (1 << sband->n_bitrates) - 1)
		txrc.max_rate_idx = -1;
	else
		txrc.max_rate_idx = fls(txrc.rate_idx_mask) - 1;
	memcpy(txrc.rate_idx_mcs_mask, sdata->rc_rateidx_mcs_mask[band],
	       sizeof(txrc.rate_idx_mcs_mask));
	txrc.bss = true;
	rate_control_get_rate(sdata, NULL, &txrc);

	info->control.vif = vif;

	info->flags |= IEEE80211_TX_CTL_CLEAR_PS_FILT |
			IEEE80211_TX_CTL_ASSIGN_SEQ |
			IEEE80211_TX_CTL_FIRST_FRAGMENT;
 out:
	rcu_read_unlock();
	return skb;
}
EXPORT_SYMBOL(ieee80211_beacon_get_tim);

struct sk_buff *ieee80211_proberesp_get(struct ieee80211_hw *hw,
					struct ieee80211_vif *vif)
{
	struct ieee80211_if_ap *ap = NULL;
	struct sk_buff *presp = NULL, *skb = NULL;
	struct ieee80211_hdr *hdr;
	struct ieee80211_sub_if_data *sdata = vif_to_sdata(vif);

	if (sdata->vif.type != NL80211_IFTYPE_AP)
		return NULL;

	rcu_read_lock();

	ap = &sdata->u.ap;
	presp = rcu_dereference(ap->probe_resp);
	if (!presp)
		goto out;

	skb = skb_copy(presp, GFP_ATOMIC);
	if (!skb)
		goto out;

	hdr = (struct ieee80211_hdr *) skb->data;
	memset(hdr->addr1, 0, sizeof(hdr->addr1));

out:
	rcu_read_unlock();
	return skb;
}
EXPORT_SYMBOL(ieee80211_proberesp_get);

struct sk_buff *ieee80211_pspoll_get(struct ieee80211_hw *hw,
				     struct ieee80211_vif *vif)
{
	struct ieee80211_sub_if_data *sdata;
	struct ieee80211_if_managed *ifmgd;
	struct ieee80211_pspoll *pspoll;
	struct ieee80211_local *local;
	struct sk_buff *skb;

	if (WARN_ON(vif->type != NL80211_IFTYPE_STATION))
		return NULL;

	sdata = vif_to_sdata(vif);
	ifmgd = &sdata->u.mgd;
	local = sdata->local;

	skb = dev_alloc_skb(local->hw.extra_tx_headroom + sizeof(*pspoll));
	if (!skb)
		return NULL;

	skb_reserve(skb, local->hw.extra_tx_headroom);

	pspoll = (struct ieee80211_pspoll *) skb_put(skb, sizeof(*pspoll));
	memset(pspoll, 0, sizeof(*pspoll));
	pspoll->frame_control = cpu_to_le16(IEEE80211_FTYPE_CTL |
					    IEEE80211_STYPE_PSPOLL);
	pspoll->aid = cpu_to_le16(ifmgd->aid);

	/* aid in PS-Poll has its two MSBs each set to 1 */
	pspoll->aid |= cpu_to_le16(1 << 15 | 1 << 14);

	memcpy(pspoll->bssid, ifmgd->bssid, ETH_ALEN);
	memcpy(pspoll->ta, vif->addr, ETH_ALEN);

	return skb;
}
EXPORT_SYMBOL(ieee80211_pspoll_get);

struct sk_buff *ieee80211_nullfunc_get(struct ieee80211_hw *hw,
				       struct ieee80211_vif *vif)
{
	struct ieee80211_hdr_3addr *nullfunc;
	struct ieee80211_sub_if_data *sdata;
	struct ieee80211_if_managed *ifmgd;
	struct ieee80211_local *local;
	struct sk_buff *skb;

	if (WARN_ON(vif->type != NL80211_IFTYPE_STATION))
		return NULL;

	sdata = vif_to_sdata(vif);
	ifmgd = &sdata->u.mgd;
	local = sdata->local;

	skb = dev_alloc_skb(local->hw.extra_tx_headroom + sizeof(*nullfunc));
	if (!skb)
		return NULL;

	skb_reserve(skb, local->hw.extra_tx_headroom);

	nullfunc = (struct ieee80211_hdr_3addr *) skb_put(skb,
							  sizeof(*nullfunc));
	memset(nullfunc, 0, sizeof(*nullfunc));
	nullfunc->frame_control = cpu_to_le16(IEEE80211_FTYPE_DATA |
					      IEEE80211_STYPE_NULLFUNC |
					      IEEE80211_FCTL_TODS);
	memcpy(nullfunc->addr1, ifmgd->bssid, ETH_ALEN);
	memcpy(nullfunc->addr2, vif->addr, ETH_ALEN);
	memcpy(nullfunc->addr3, ifmgd->bssid, ETH_ALEN);

	return skb;
}
EXPORT_SYMBOL(ieee80211_nullfunc_get);

struct sk_buff *ieee80211_probereq_get(struct ieee80211_hw *hw,
				       struct ieee80211_vif *vif,
				       const u8 *ssid, size_t ssid_len,
				       const u8 *ie, size_t ie_len)
{
	struct ieee80211_sub_if_data *sdata;
	struct ieee80211_local *local;
	struct ieee80211_hdr_3addr *hdr;
	struct sk_buff *skb;
	size_t ie_ssid_len;
	u8 *pos;

	sdata = vif_to_sdata(vif);
	local = sdata->local;
	ie_ssid_len = 2 + ssid_len;

	skb = dev_alloc_skb(local->hw.extra_tx_headroom + sizeof(*hdr) +
			    ie_ssid_len + ie_len);
	if (!skb)
		return NULL;

	skb_reserve(skb, local->hw.extra_tx_headroom);

	hdr = (struct ieee80211_hdr_3addr *) skb_put(skb, sizeof(*hdr));
	memset(hdr, 0, sizeof(*hdr));
	hdr->frame_control = cpu_to_le16(IEEE80211_FTYPE_MGMT |
					 IEEE80211_STYPE_PROBE_REQ);
	memset(hdr->addr1, 0xff, ETH_ALEN);
	memcpy(hdr->addr2, vif->addr, ETH_ALEN);
	memset(hdr->addr3, 0xff, ETH_ALEN);

	pos = skb_put(skb, ie_ssid_len);
	*pos++ = WLAN_EID_SSID;
	*pos++ = ssid_len;
	if (ssid_len)
		memcpy(pos, ssid, ssid_len);
	pos += ssid_len;

	if (ie) {
		pos = skb_put(skb, ie_len);
		memcpy(pos, ie, ie_len);
	}

	return skb;
}
EXPORT_SYMBOL(ieee80211_probereq_get);

void ieee80211_rts_get(struct ieee80211_hw *hw, struct ieee80211_vif *vif,
		       const void *frame, size_t frame_len,
		       const struct ieee80211_tx_info *frame_txctl,
		       struct ieee80211_rts *rts)
{
	const struct ieee80211_hdr *hdr = frame;

	rts->frame_control =
	    cpu_to_le16(IEEE80211_FTYPE_CTL | IEEE80211_STYPE_RTS);
	rts->duration = ieee80211_rts_duration(hw, vif, frame_len,
					       frame_txctl);
	memcpy(rts->ra, hdr->addr1, sizeof(rts->ra));
	memcpy(rts->ta, hdr->addr2, sizeof(rts->ta));
}
EXPORT_SYMBOL(ieee80211_rts_get);

void ieee80211_ctstoself_get(struct ieee80211_hw *hw, struct ieee80211_vif *vif,
			     const void *frame, size_t frame_len,
			     const struct ieee80211_tx_info *frame_txctl,
			     struct ieee80211_cts *cts)
{
	const struct ieee80211_hdr *hdr = frame;

	cts->frame_control =
	    cpu_to_le16(IEEE80211_FTYPE_CTL | IEEE80211_STYPE_CTS);
	cts->duration = ieee80211_ctstoself_duration(hw, vif,
						     frame_len, frame_txctl);
	memcpy(cts->ra, hdr->addr1, sizeof(cts->ra));
}
EXPORT_SYMBOL(ieee80211_ctstoself_get);

struct sk_buff *
ieee80211_get_buffered_bc(struct ieee80211_hw *hw,
			  struct ieee80211_vif *vif)
{
	struct ieee80211_local *local = hw_to_local(hw);
	struct sk_buff *skb = NULL;
	struct ieee80211_tx_data tx;
	struct ieee80211_sub_if_data *sdata;
	struct ieee80211_if_ap *bss = NULL;
	struct beacon_data *beacon;
	struct ieee80211_tx_info *info;

	sdata = vif_to_sdata(vif);
	bss = &sdata->u.ap;

	rcu_read_lock();
	beacon = rcu_dereference(bss->beacon);

	if (sdata->vif.type != NL80211_IFTYPE_AP || !beacon || !beacon->head)
		goto out;

	if (bss->dtim_count != 0 || !bss->dtim_bc_mc)
		goto out; /* send buffered bc/mc only after DTIM beacon */

	while (1) {
		skb = skb_dequeue(&bss->ps_bc_buf);
		if (!skb)
			goto out;
		local->total_ps_buffered--;

		if (!skb_queue_empty(&bss->ps_bc_buf) && skb->len >= 2) {
			struct ieee80211_hdr *hdr =
				(struct ieee80211_hdr *) skb->data;
			/* more buffered multicast/broadcast frames ==> set
			 * MoreData flag in IEEE 802.11 header to inform PS
			 * STAs */
			hdr->frame_control |=
				cpu_to_le16(IEEE80211_FCTL_MOREDATA);
		}

		if (!ieee80211_tx_prepare(sdata, &tx, skb))
			break;
		dev_kfree_skb_any(skb);
	}

	info = IEEE80211_SKB_CB(skb);

	tx.flags |= IEEE80211_TX_PS_BUFFERED;
	tx.channel = local->hw.conf.channel;
	info->band = tx.channel->band;

	if (invoke_tx_handlers(&tx))
		skb = NULL;
 out:
	rcu_read_unlock();

	return skb;
}
EXPORT_SYMBOL(ieee80211_get_buffered_bc);

void ieee80211_tx_skb_tid(struct ieee80211_sub_if_data *sdata,
			  struct sk_buff *skb, int tid)
{
	int ac = ieee802_1d_to_ac[tid & 7];

	skb_set_mac_header(skb, 0);
	skb_set_network_header(skb, 0);
	skb_set_transport_header(skb, 0);

	skb_set_queue_mapping(skb, ac);
	skb->priority = tid;

	/*
	 * The other path calling ieee80211_xmit is from the tasklet,
	 * and while we can handle concurrent transmissions locking
	 * requirements are that we do not come into tx with bhs on.
	 */
	local_bh_disable();
	ieee80211_xmit(sdata, skb);
	local_bh_enable();
}<|MERGE_RESOLUTION|>--- conflicted
+++ resolved
@@ -1825,27 +1825,6 @@
 				mesh_da = mpath->dst;
 			rcu_read_unlock();
 
-<<<<<<< HEAD
-			if (is_multicast_ether_addr(skb->data))
-				/* DA TA mSA AE:SA */
-				mesh_da = skb->data;
-			else {
-				static const u8 bcast[ETH_ALEN] =
-					{ 0xff, 0xff, 0xff, 0xff, 0xff, 0xff };
-				if (mppath) {
-					/* RA TA mDA mSA AE:DA SA */
-					mesh_da = mppath->mpp;
-					is_mesh_mcast = 0;
-				} else if (mpath) {
-					mesh_da = mpath->dst;
-					is_mesh_mcast = 0;
-				} else {
-					/* DA TA mSA AE:SA */
-					mesh_da = bcast;
-				}
-			}
-=======
->>>>>>> 9450d57e
 			hdrlen = ieee80211_fill_mesh_addresses(&hdr, &fc,
 					mesh_da, sdata->vif.addr);
 			if (is_multicast_ether_addr(mesh_da))
