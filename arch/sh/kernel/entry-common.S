/* 
 *  Copyright (C) 1999, 2000, 2002  Niibe Yutaka
 *  Copyright (C) 2003 - 2008  Paul Mundt
 *
 * This file is subject to the terms and conditions of the GNU General Public
 * License.  See the file "COPYING" in the main directory of this archive
 * for more details.
 *
 */

! NOTE:
! GNU as (as of 2.9.1) changes bf/s into bt/s and bra, when the address
! to be jumped is too far, but it causes illegal slot exception.

/*	
 * entry.S contains the system-call and fault low-level handling routines.
 * This also contains the timer-interrupt handler, as well as all interrupts
 * and faults that can result in a task-switch.
 *
 * NOTE: This code handles signal-recognition, which happens every time
 * after a timer-interrupt and after each system call.
 *
 * NOTE: This code uses a convention that instructions in the delay slot
 * of a transfer-control instruction are indented by an extra space, thus:
 *
 *    jmp	@k0	    ! control-transfer instruction
 *     ldc	k1, ssr     ! delay slot
 *
 * Stack layout in 'ret_from_syscall':
 * 	ptrace needs to have all regs on the stack.
 *	if the order here is changed, it needs to be
 *	updated in ptrace.c and ptrace.h
 *
 *	r0
 *      ...
 *	r15 = stack pointer
 *	spc
 *	pr
 *	ssr
 *	gbr
 *	mach
 *	macl
 *	syscall #
 *
 */

#if defined(CONFIG_PREEMPT)
#  define preempt_stop()	cli
#else
#  define preempt_stop()
#  define resume_kernel		__restore_all
#endif


	.align	2
ENTRY(exception_error)
	!
#ifdef CONFIG_TRACE_IRQFLAGS
	mov.l	2f, r0
	jsr	@r0
	 nop
#endif
	sti
	mov.l	1f, r0
	jmp	@r0
	 nop

	.align	2
1:	.long	do_exception_error
#ifdef CONFIG_TRACE_IRQFLAGS
2:	.long	trace_hardirqs_on
#endif

	.align	2
ret_from_exception:
	preempt_stop()
#ifdef CONFIG_TRACE_IRQFLAGS
	mov.l	4f, r0
	jsr	@r0
	 nop
#endif
ENTRY(ret_from_irq)
	!
	mov	#OFF_SR, r0
	mov.l	@(r0,r15), r0	! get status register
	shll	r0
	shll	r0		! kernel space?
	get_current_thread_info r8, r0
	bt	resume_kernel	! Yes, it's from kernel, go back soon

#ifdef CONFIG_PREEMPT
	bra	resume_userspace
	 nop
ENTRY(resume_kernel)
	cli
	mov.l	@(TI_PRE_COUNT,r8), r0	! current_thread_info->preempt_count
	tst	r0, r0
	bf	noresched
need_resched:
	mov.l	@(TI_FLAGS,r8), r0	! current_thread_info->flags
	tst	#_TIF_NEED_RESCHED, r0	! need_resched set?
	bt	noresched

	mov	#OFF_SR, r0
	mov.l	@(r0,r15), r0		! get status register
	and	#0xf0, r0		! interrupts off (exception path)?
	cmp/eq	#0xf0, r0
	bt	noresched
	mov.l	3f, r0
	jsr	@r0			! call preempt_schedule_irq
	 nop
	bra	need_resched
	 nop

noresched:
	bra	__restore_all
	 nop

	.align 2
1:	.long	PREEMPT_ACTIVE
2:	.long	schedule
3:	.long	preempt_schedule_irq
#endif

ENTRY(resume_userspace)
	! r8: current_thread_info
	cli
#ifdef CONFIG_TRACE_IRQFLAGS
	mov.l	5f, r0
	jsr	@r0
	 nop
#endif
	mov.l	@(TI_FLAGS,r8), r0		! current_thread_info->flags
	tst	#_TIF_WORK_MASK, r0
	bt/s	__restore_all
	 tst	#_TIF_NEED_RESCHED, r0

	.align	2
work_pending:
	! r0: current_thread_info->flags
	! r8: current_thread_info
	! t:  result of "tst	#_TIF_NEED_RESCHED, r0"
	bf/s	work_resched
	 tst	#(_TIF_SIGPENDING | _TIF_RESTORE_SIGMASK), r0
work_notifysig:
	bt/s	__restore_all
	 mov	r15, r4
	mov	r12, r5		! set arg1(save_r0)
	mov	r0, r6
	mov.l	2f, r1
	mov.l	3f, r0
	jmp	@r1
	 lds	r0, pr
work_resched:
	mov.l	1f, r1
	jsr	@r1				! schedule
	 nop
	cli
#ifdef CONFIG_TRACE_IRQFLAGS
	mov.l	5f, r0
	jsr	@r0
	 nop
#endif
	!
	mov.l	@(TI_FLAGS,r8), r0		! current_thread_info->flags
	tst	#_TIF_WORK_MASK, r0
	bt	__restore_all
	bra	work_pending
	 tst	#_TIF_NEED_RESCHED, r0

	.align	2
1:	.long	schedule
2:	.long	do_notify_resume
3:	.long	resume_userspace
#ifdef CONFIG_TRACE_IRQFLAGS
4:	.long	trace_hardirqs_on
5:	.long	trace_hardirqs_off
#endif

	.align	2
syscall_exit_work:
	! r0: current_thread_info->flags
	! r8: current_thread_info
	tst	#_TIF_WORK_SYSCALL_MASK, r0
	bt/s	work_pending
	 tst	#_TIF_NEED_RESCHED, r0
#ifdef CONFIG_TRACE_IRQFLAGS
	mov.l	5f, r0
	jsr	@r0
	 nop
#endif
	sti
	mov	r15, r4
	mov.l	8f, r0			! do_syscall_trace_leave
	jsr	@r0
	 nop
	bra	resume_userspace
	 nop

	.align	2
syscall_trace_entry:
	!                     	Yes it is traced.
	mov     r15, r4
	mov.l	7f, r11		! Call do_syscall_trace_enter which notifies
	jsr	@r11	    	! superior (will chomp R[0-7])
	 nop
	mov.l	r0, @(OFF_R0,r15)	! Save return value
	!			Reload R0-R4 from kernel stack, where the
	!   	    	    	parent may have modified them using
	!   	    	    	ptrace(POKEUSR).  (Note that R0-R2 are
	!   	    	    	used by the system call handler directly
	!   	    	    	from the kernel stack anyway, so don't need
	!   	    	    	to be reloaded here.)  This allows the parent
	!   	    	    	to rewrite system calls and args on the fly.
	mov.l	@(OFF_R4,r15), r4   ! arg0
	mov.l	@(OFF_R5,r15), r5
	mov.l	@(OFF_R6,r15), r6
	mov.l	@(OFF_R7,r15), r7   ! arg3
	mov.l	@(OFF_R3,r15), r3   ! syscall_nr
	!
	mov.l	2f, r10			! Number of syscalls
	cmp/hs	r10, r3
	bf	syscall_call
	mov	#-ENOSYS, r0
	bra	syscall_exit
	 mov.l	r0, @(OFF_R0,r15)	! Return value

__restore_all:
	mov.l	1f, r0
	jmp	@r0
	 nop

	.align	2
1:	.long	restore_all

	.align	2
syscall_badsys:			! Bad syscall number
	get_current_thread_info r8, r0
	mov	#-ENOSYS, r0
	bra	resume_userspace
	 mov.l	r0, @(OFF_R0,r15)	! Return value

/*
 * The main debug trap handler.
 *
 * r8=TRA (not the trap number!)
 *
 * Note: This assumes that the trapa value is left in its original
 * form (without the shlr2 shift) so the calculation for the jump
 * call table offset remains a simple in place mask.
 */
debug_trap:
	mov	r8, r0
	and	#(0xf << 2), r0
	mov.l	1f, r8
	add	r0, r8
	mov.l	@r8, r8
	jsr	@r8
	 nop
	bra	__restore_all
	 nop

	.align	2
1:	.long	debug_trap_table

/*
 * Syscall interface:
 *
 *	Syscall #: R3
 *	Arguments #0 to #3: R4--R7
 *	Arguments #4 to #6: R0, R1, R2
 *	TRA: (number of arguments + ABI revision) x 4
 *
 * This code also handles delegating other traps to the BIOS/gdb stub
 * according to:
 *
 * Trap number
 * (TRA>>2)	Purpose
 * --------	-------
 * 0x00-0x0f	original SH-3/4 syscall ABI (not in general use).
 * 0x10-0x1f	general SH-3/4 syscall ABI.
 * 0x20-0x2f	syscall ABI for SH-2 parts.
 * 0x30-0x3f	debug traps used by the kernel.
 * 0x40-0xff	Not supported by all parts, so left unhandled.
 *
 * Note: When we're first called, the TRA value must be shifted
 * right 2 bits in order to get the value that was used as the "trapa"
 * argument.
 */

	.align	2
	.globl	ret_from_fork
ret_from_fork:
	mov.l	1f, r8
	jsr	@r8
	 mov	r0, r4
	bra	syscall_exit
	 nop
	.align	2
1:	.long	schedule_tail

/*
 * The poorly named main trapa decode and dispatch routine, for
 * system calls and debug traps through their respective jump tables.
 */
ENTRY(system_call)
#if !defined(CONFIG_CPU_SH2)
	mov.l	1f, r9
	mov.l	@r9, r8		! Read from TRA (Trap Address) Register
#endif
	/*
	 * Check the trap type
	 */
	mov	#((0x20 << 2) - 1), r9
	cmp/hi	r9, r8
	bt/s	debug_trap		! it's a debug trap..
	 mov	#OFF_TRA, r9
	add	r15, r9
	mov.l	r8, @r9			! set TRA value to tra
#ifdef CONFIG_TRACE_IRQFLAGS
	mov.l	5f, r10
	jsr	@r10
	 nop
#endif
	sti

	!
	get_current_thread_info r8, r10
	mov.l	@(TI_FLAGS,r8), r8
	mov	#_TIF_WORK_SYSCALL_MASK, r10
	tst	r10, r8
	bf	syscall_trace_entry
	!
	mov.l	2f, r8			! Number of syscalls
	cmp/hs	r8, r3
	bt	syscall_badsys
	!
syscall_call:
	shll2	r3		! x4
	mov.l	3f, r8		! Load the address of sys_call_table
	add	r8, r3
	mov.l	@r3, r8
	jsr	@r8	    	! jump to specific syscall handler
	 nop
	mov.l	@(OFF_R0,r15), r12		! save r0
	mov.l	r0, @(OFF_R0,r15)		! save the return value
	!
syscall_exit:
	cli
#ifdef CONFIG_TRACE_IRQFLAGS
	mov.l	6f, r0
	jsr	@r0
	 nop
#endif
	!
	get_current_thread_info r8, r0
	mov.l	@(TI_FLAGS,r8), r0		! current_thread_info->flags
	tst	#_TIF_ALLWORK_MASK, r0
	bf	syscall_exit_work
	bra	__restore_all
	 nop
	.align	2
#if !defined(CONFIG_CPU_SH2)
1:	.long	TRA
#endif
2:	.long	NR_syscalls
3:	.long	sys_call_table
#ifdef CONFIG_TRACE_IRQFLAGS
5:	.long	trace_hardirqs_on
6:	.long	trace_hardirqs_off
#endif
7:	.long	do_syscall_trace_enter
8:	.long	do_syscall_trace_leave

<<<<<<< HEAD
#ifdef CONFIG_FTRACE
=======
#ifdef CONFIG_FUNCTION_TRACER
>>>>>>> c07f62e5
	.align 2
	.globl	_mcount
	.type	_mcount,@function
	.globl	mcount
	.type	mcount,@function
_mcount:
mcount:
	mov.l	r4, @-r15
	mov.l	r5, @-r15
	mov.l	r6, @-r15
	mov.l	r7, @-r15
	sts.l	pr, @-r15

	mov.l	@(20,r15),r4
	sts	pr, r5

	mov.l	1f, r6
	mov.l	ftrace_stub, r7	
	cmp/eq	r6, r7
	bt	skip_trace

	mov.l	@r6, r6
	jsr	@r6
	 nop

skip_trace:

	lds.l	@r15+, pr
	mov.l	@r15+, r7
	mov.l	@r15+, r6
	mov.l	@r15+, r5
	rts
	 mov.l	@r15+, r4

	.align 2
1:	.long	ftrace_trace_function

	.globl	ftrace_stub
ftrace_stub:
	rts
	 nop
<<<<<<< HEAD
#endif /* CONFIG_FTRACE */
=======
#endif /* CONFIG_FUNCTION_TRACER */
>>>>>>> c07f62e5
<|MERGE_RESOLUTION|>--- conflicted
+++ resolved
@@ -372,11 +372,7 @@
 7:	.long	do_syscall_trace_enter
 8:	.long	do_syscall_trace_leave
 
-<<<<<<< HEAD
-#ifdef CONFIG_FTRACE
-=======
 #ifdef CONFIG_FUNCTION_TRACER
->>>>>>> c07f62e5
 	.align 2
 	.globl	_mcount
 	.type	_mcount,@function
@@ -418,8 +414,4 @@
 ftrace_stub:
 	rts
 	 nop
-<<<<<<< HEAD
-#endif /* CONFIG_FTRACE */
-=======
-#endif /* CONFIG_FUNCTION_TRACER */
->>>>>>> c07f62e5
+#endif /* CONFIG_FUNCTION_TRACER */