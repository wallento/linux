--- conflicted
+++ resolved
@@ -1183,15 +1183,7 @@
 	/*
 	 * Enable hardware so that subsystem initialisation can access EL2.
 	 */
-<<<<<<< HEAD
-	err = register_cpu_notifier(&hyp_init_cpu_nb);
-	if (err) {
-		kvm_err("Cannot register KVM init CPU notifier (%d)\n", err);
-		return err;
-	}
-=======
 	on_each_cpu(_kvm_arch_hardware_enable, NULL, 1);
->>>>>>> e6d9a525
 
 	/*
 	 * Register CPU lower-power notifier
@@ -1241,7 +1233,6 @@
 	free_hyp_pgds();
 	for_each_possible_cpu(cpu)
 		free_page(per_cpu(kvm_arm_hyp_stack_page, cpu));
-	unregister_cpu_notifier(&hyp_init_cpu_nb);
 	hyp_cpu_pm_exit();
 }
 
