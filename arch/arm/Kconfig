--- conflicted
+++ resolved
@@ -534,35 +534,14 @@
 	help
 	  Support for Intel's IXP4XX (XScale) family of processors.
 
-<<<<<<< HEAD
-=======
-config ARCH_MVEBU
-	bool "Marvell SOCs with Device Tree support"
-	select GENERIC_CLOCKEVENTS
-	select MULTI_IRQ_HANDLER
-	select SPARSE_IRQ
-	select CLKSRC_MMIO
-	select GENERIC_IRQ_CHIP
-	select IRQ_DOMAIN
-	select COMMON_CLK
-	select PLAT_ORION
-	help
-	  Support for the Marvell SoC Family with device tree support
-
->>>>>>> 5b40baee
 config ARCH_DOVE
 	bool "Marvell Dove"
 	select CPU_V7
 	select ARCH_REQUIRE_GPIOLIB
 	select GENERIC_CLOCKEVENTS
-<<<<<<< HEAD
 	select MIGHT_HAVE_PCI
-	select PLAT_ORION
+	select PLAT_ORION_LEGACY
 	select USB_ARCH_HAS_EHCI
-=======
-	select NEED_MACH_IO_H
-	select PLAT_ORION_LEGACY
->>>>>>> 5b40baee
 	help
 	  Support for the Marvell Dove SoC 88AP510
 
@@ -572,12 +551,7 @@
 	select PCI
 	select ARCH_REQUIRE_GPIOLIB
 	select GENERIC_CLOCKEVENTS
-<<<<<<< HEAD
-	select PLAT_ORION
-=======
-	select NEED_MACH_IO_H
 	select PLAT_ORION_LEGACY
->>>>>>> 5b40baee
 	help
 	  Support for the following Marvell Kirkwood series SoCs:
 	  88F6180, 88F6192 and 88F6281.
@@ -603,12 +577,7 @@
 	select PCI
 	select ARCH_REQUIRE_GPIOLIB
 	select GENERIC_CLOCKEVENTS
-<<<<<<< HEAD
-	select PLAT_ORION
-=======
-	select NEED_MACH_IO_H
 	select PLAT_ORION_LEGACY
->>>>>>> 5b40baee
 	help
 	  Support for the following Marvell MV78xx0 series SoCs:
 	  MV781x0, MV782x0.
@@ -620,12 +589,7 @@
 	select PCI
 	select ARCH_REQUIRE_GPIOLIB
 	select GENERIC_CLOCKEVENTS
-<<<<<<< HEAD
-	select PLAT_ORION
-=======
-	select NEED_MACH_IO_H
 	select PLAT_ORION_LEGACY
->>>>>>> 5b40baee
 	help
 	  Support for the following Marvell Orion 5x series SoCs:
 	  Orion-1 (5181), Orion-VoIP (5181L), Orion-NAS (5182),
