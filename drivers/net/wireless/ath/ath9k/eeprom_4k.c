--- conflicted
+++ resolved
@@ -585,13 +585,8 @@
 	regulatory->max_power_level = 0;
 	for (i = 0; i < ARRAY_SIZE(ratesArray); i++) {
 		ratesArray[i] =	(int16_t)(txPowerIndexOffset + ratesArray[i]);
-<<<<<<< HEAD
-		if (ratesArray[i] > AR5416_MAX_RATE_POWER)
-			ratesArray[i] = AR5416_MAX_RATE_POWER;
-=======
 		if (ratesArray[i] > MAX_RATE_POWER)
 			ratesArray[i] = MAX_RATE_POWER;
->>>>>>> 3d986b25
 
 		if (ratesArray[i] > regulatory->max_power_level)
 			regulatory->max_power_level = ratesArray[i];
